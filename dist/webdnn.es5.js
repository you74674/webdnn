--- conflicted
+++ resolved
@@ -4,1965 +4,1910 @@
 	(factory((global.WebDNN = {})));
 }(this, (function (exports) { 'use strict';
 
-/*! *****************************************************************************
-Copyright (c) Microsoft Corporation. All rights reserved.
-Licensed under the Apache License, Version 2.0 (the "License"); you may not use
-this file except in compliance with the License. You may obtain a copy of the
-License at http://www.apache.org/licenses/LICENSE-2.0
-
-THIS CODE IS PROVIDED ON AN *AS IS* BASIS, WITHOUT WARRANTIES OR CONDITIONS OF ANY
-KIND, EITHER EXPRESS OR IMPLIED, INCLUDING WITHOUT LIMITATION ANY IMPLIED
-WARRANTIES OR CONDITIONS OF TITLE, FITNESS FOR A PARTICULAR PURPOSE,
-MERCHANTABLITY OR NON-INFRINGEMENT.
-
-See the Apache Version 2.0 License for specific language governing permissions
-and limitations under the License.
-***************************************************************************** */
-/* global Reflect, Promise */
-
-
-
-
-
-
-
-
-
-
-
-
-
-function __awaiter(thisArg, _arguments, P, generator) {
-    return new (P || (P = Promise))(function (resolve, reject) {
-        function fulfilled(value) { try { step(generator.next(value)); } catch (e) { reject(e); } }
-        function rejected(value) { try { step(generator.throw(value)); } catch (e) { reject(e); } }
-        function step(result) { result.done ? resolve(result.value) : new P(function (resolve) { resolve(result.value); }).then(fulfilled, rejected); }
-        step((generator = generator.apply(thisArg, _arguments || [])).next());
-    });
+/*! *****************************************************************************
+Copyright (c) Microsoft Corporation. All rights reserved.
+Licensed under the Apache License, Version 2.0 (the "License"); you may not use
+this file except in compliance with the License. You may obtain a copy of the
+License at http://www.apache.org/licenses/LICENSE-2.0
+
+THIS CODE IS PROVIDED ON AN *AS IS* BASIS, WITHOUT WARRANTIES OR CONDITIONS OF ANY
+KIND, EITHER EXPRESS OR IMPLIED, INCLUDING WITHOUT LIMITATION ANY IMPLIED
+WARRANTIES OR CONDITIONS OF TITLE, FITNESS FOR A PARTICULAR PURPOSE,
+MERCHANTABLITY OR NON-INFRINGEMENT.
+
+See the Apache Version 2.0 License for specific language governing permissions
+and limitations under the License.
+***************************************************************************** */
+/* global Reflect, Promise */
+
+
+
+
+
+
+
+
+
+
+
+
+
+function __awaiter(thisArg, _arguments, P, generator) {
+    return new (P || (P = Promise))(function (resolve, reject) {
+        function fulfilled(value) { try { step(generator.next(value)); } catch (e) { reject(e); } }
+        function rejected(value) { try { step(generator.throw(value)); } catch (e) { reject(e); } }
+        function step(result) { result.done ? resolve(result.value) : new P(function (resolve) { resolve(result.value); }).then(fulfilled, rejected); }
+        step((generator = generator.apply(thisArg, _arguments || [])).next());
+    });
 }
 
-/**
- * @module webdnn
- */
-/** Don't Remove This comment block */
-/**
- * @protected
- */
-class WeightDecoderEightbit {
-    decode(data, memory_layout) {
-        return __awaiter(this, void 0, void 0, function* () {
-            // FIXME: store decoded total size in 'data'
-            // currently, decoding each block and concatenating them at the end are needed.
-            let decoded_arrays = [];
-            let total_dst_length = 0;
-            let data_view = new DataView(data.buffer, data.byteOffset);
-            let src_offset = 0;
-            while (src_offset < data.length) {
-                let dst_offset = data_view.getInt32(src_offset, true);
-                src_offset += 4;
-                let body_size = data_view.getInt32(src_offset, true);
-                src_offset += 4;
-                let scale = data_view.getFloat32(src_offset, true);
-                src_offset += 8;
-                let scaled_table = new Float32Array(256);
-                for (let i = 0; i < 256; i++) {
-                    scaled_table[i] = WeightDecoderEightbit.decode_table[i & 0x7F] * scale * (i < 128 ? 1.0 : -1.0);
-                }
-                // do decode
-                let src_data_view = new Uint8Array(data.buffer, data.byteOffset + src_offset, body_size);
-                let inflate = new Zlib.Inflate(src_data_view);
-                let decompressed = inflate.decompress();
-                let dec_size = decompressed.length;
-                let decoded_array = new Float32Array(dec_size);
-                for (let s = 0; s < dec_size; s++) {
-                    decoded_array[s] = scaled_table[decompressed[s]];
-                }
-                decoded_arrays.push(decoded_array);
-                total_dst_length += dec_size;
-                src_offset += body_size;
-            }
-            let dst = new Float32Array(total_dst_length);
-            let dst_offset = 0;
-            for (let i = 0; i < decoded_arrays.length; i++) {
-                dst.set(decoded_arrays[i], dst_offset);
-                dst_offset += decoded_arrays[i].length;
-            }
-            return dst;
-        });
-    }
+/**
+ * @module webdnn
+ */
+/** Don't Remove This comment block */
+/**
+ * @protected
+ */
+class WeightDecoderEightbit {
+    decode(data, memory_layout) {
+        return __awaiter(this, void 0, void 0, function* () {
+            // FIXME: store decoded total size in 'data'
+            // currently, decoding each block and concatenating them at the end are needed.
+            let decoded_arrays = [];
+            let total_dst_length = 0;
+            let data_view = new DataView(data.buffer, data.byteOffset);
+            let src_offset = 0;
+            while (src_offset < data.length) {
+                let dst_offset = data_view.getInt32(src_offset, true);
+                src_offset += 4;
+                let body_size = data_view.getInt32(src_offset, true);
+                src_offset += 4;
+                let scale = data_view.getFloat32(src_offset, true);
+                src_offset += 8;
+                let scaled_table = new Float32Array(256);
+                for (let i = 0; i < 256; i++) {
+                    scaled_table[i] = WeightDecoderEightbit.decode_table[i & 0x7F] * scale * (i < 128 ? 1.0 : -1.0);
+                }
+                // do decode
+                let src_data_view = new Uint8Array(data.buffer, data.byteOffset + src_offset, body_size);
+                let inflate = new Zlib.Inflate(src_data_view);
+                let decompressed = inflate.decompress();
+                let dec_size = decompressed.length;
+                let decoded_array = new Float32Array(dec_size);
+                for (let s = 0; s < dec_size; s++) {
+                    decoded_array[s] = scaled_table[decompressed[s]];
+                }
+                decoded_arrays.push(decoded_array);
+                total_dst_length += dec_size;
+                src_offset += body_size;
+            }
+            let dst = new Float32Array(total_dst_length);
+            let dst_offset = 0;
+            for (let i = 0; i < decoded_arrays.length; i++) {
+                dst.set(decoded_arrays[i], dst_offset);
+                dst_offset += decoded_arrays[i].length;
+            }
+            return dst;
+        });
+    }
+}
+WeightDecoderEightbit.decode_table = [0.0, 2.750000021e-06, 7.249999726e-06, 1.875000089e-05, 3.624999954e-05, 5.874999624e-05, 8.624999464e-05,
+    1.437500032e-04, 2.312500001e-04, 3.187500115e-04, 4.062500084e-04, 5.187499919e-04, 6.562499912e-04,
+    7.937499322e-04, 9.312499315e-04, 1.218750025e-03, 1.656249980e-03, 2.093750052e-03, 2.531250007e-03,
+    2.968749963e-03, 3.406249918e-03, 3.843750106e-03, 4.281249829e-03, 4.843750037e-03, 5.531250034e-03,
+    6.218749564e-03, 6.906249560e-03, 7.593749557e-03, 8.281249553e-03, 8.968749084e-03, 9.656248614e-03,
+    1.109374966e-02, 1.328125037e-02, 1.546875015e-02, 1.765624993e-02, 1.984374970e-02, 2.203124948e-02,
+    2.421874925e-02, 2.640625089e-02, 2.859375067e-02, 3.078125045e-02, 3.296874836e-02, 3.515625000e-02,
+    3.734375164e-02, 3.953124955e-02, 4.171875119e-02, 4.390624911e-02, 4.671875015e-02, 5.015625060e-02,
+    5.359374732e-02, 5.703124776e-02, 6.046874821e-02, 6.390624493e-02, 6.734374911e-02, 7.078124583e-02,
+    7.421874255e-02, 7.765624672e-02, 8.109374344e-02, 8.453124017e-02, 8.796874434e-02, 9.140624106e-02,
+    9.484373778e-02, 9.828124195e-02, 1.054687500e-01, 1.164062470e-01, 1.273437440e-01, 1.382812560e-01,
+    1.492187530e-01, 1.601562500e-01, 1.710937470e-01, 1.820312440e-01, 1.929687560e-01, 2.039062530e-01,
+    2.148437500e-01, 2.257812470e-01, 2.367187440e-01, 2.476562560e-01, 2.585937381e-01, 2.695312500e-01,
+    2.804687619e-01, 2.914062440e-01, 3.023437560e-01, 3.132812381e-01, 3.242187500e-01, 3.351562619e-01,
+    3.460937440e-01, 3.570312560e-01, 3.679687381e-01, 3.789062500e-01, 3.898437619e-01, 4.007812440e-01,
+    4.117187560e-01, 4.226562381e-01, 4.335937500e-01, 4.445312619e-01, 4.585937560e-01, 4.757812321e-01,
+    4.929687381e-01, 5.101562142e-01, 5.273437500e-01, 5.445312262e-01, 5.617187023e-01, 5.789062381e-01,
+    5.960937142e-01, 6.132812500e-01, 6.304687262e-01, 6.476562023e-01, 6.648437381e-01, 6.820312142e-01,
+    6.992186904e-01, 7.164062262e-01, 7.335937023e-01, 7.507811785e-01, 7.679687142e-01, 7.851561904e-01,
+    8.023436666e-01, 8.195312023e-01, 8.367186785e-01, 8.539061546e-01, 8.710936904e-01, 8.882811666e-01,
+    9.054686427e-01, 9.226561785e-01, 9.398436546e-01, 9.570311308e-01, 9.742186666e-01, 9.914061427e-01, 1.0,
+];
+
+/**
+ * @module webdnn
+ */
+/** Don't Remove This comment block */
+/**
+ * @protected
+ */
+class WeightDecoderRaw {
+    decode(data, memory_layout) {
+        return __awaiter(this, void 0, void 0, function* () {
+            return new Float32Array(data.buffer, data.byteOffset, data.byteLength / 4);
+        });
+    }
 }
-WeightDecoderEightbit.decode_table = [0.0, 2.750000021e-06, 7.249999726e-06, 1.875000089e-05, 3.624999954e-05, 5.874999624e-05, 8.624999464e-05,
-    1.437500032e-04, 2.312500001e-04, 3.187500115e-04, 4.062500084e-04, 5.187499919e-04, 6.562499912e-04,
-    7.937499322e-04, 9.312499315e-04, 1.218750025e-03, 1.656249980e-03, 2.093750052e-03, 2.531250007e-03,
-    2.968749963e-03, 3.406249918e-03, 3.843750106e-03, 4.281249829e-03, 4.843750037e-03, 5.531250034e-03,
-    6.218749564e-03, 6.906249560e-03, 7.593749557e-03, 8.281249553e-03, 8.968749084e-03, 9.656248614e-03,
-    1.109374966e-02, 1.328125037e-02, 1.546875015e-02, 1.765624993e-02, 1.984374970e-02, 2.203124948e-02,
-    2.421874925e-02, 2.640625089e-02, 2.859375067e-02, 3.078125045e-02, 3.296874836e-02, 3.515625000e-02,
-    3.734375164e-02, 3.953124955e-02, 4.171875119e-02, 4.390624911e-02, 4.671875015e-02, 5.015625060e-02,
-    5.359374732e-02, 5.703124776e-02, 6.046874821e-02, 6.390624493e-02, 6.734374911e-02, 7.078124583e-02,
-    7.421874255e-02, 7.765624672e-02, 8.109374344e-02, 8.453124017e-02, 8.796874434e-02, 9.140624106e-02,
-    9.484373778e-02, 9.828124195e-02, 1.054687500e-01, 1.164062470e-01, 1.273437440e-01, 1.382812560e-01,
-    1.492187530e-01, 1.601562500e-01, 1.710937470e-01, 1.820312440e-01, 1.929687560e-01, 2.039062530e-01,
-    2.148437500e-01, 2.257812470e-01, 2.367187440e-01, 2.476562560e-01, 2.585937381e-01, 2.695312500e-01,
-    2.804687619e-01, 2.914062440e-01, 3.023437560e-01, 3.132812381e-01, 3.242187500e-01, 3.351562619e-01,
-    3.460937440e-01, 3.570312560e-01, 3.679687381e-01, 3.789062500e-01, 3.898437619e-01, 4.007812440e-01,
-    4.117187560e-01, 4.226562381e-01, 4.335937500e-01, 4.445312619e-01, 4.585937560e-01, 4.757812321e-01,
-    4.929687381e-01, 5.101562142e-01, 5.273437500e-01, 5.445312262e-01, 5.617187023e-01, 5.789062381e-01,
-    5.960937142e-01, 6.132812500e-01, 6.304687262e-01, 6.476562023e-01, 6.648437381e-01, 6.820312142e-01,
-    6.992186904e-01, 7.164062262e-01, 7.335937023e-01, 7.507811785e-01, 7.679687142e-01, 7.851561904e-01,
-    8.023436666e-01, 8.195312023e-01, 8.367186785e-01, 8.539061546e-01, 8.710936904e-01, 8.882811666e-01,
-    9.054686427e-01, 9.226561785e-01, 9.398436546e-01, 9.570311308e-01, 9.742186666e-01, 9.914061427e-01, 1.0,
-];
-
-/**
- * @module webdnn
- */
-/** Don't Remove This comment block */
-/**
- * @protected
- */
-class WeightDecoderRaw {
-    decode(data, memory_layout) {
-        return __awaiter(this, void 0, void 0, function* () {
-            return new Float32Array(data.buffer, data.byteOffset, data.byteLength / 4);
-        });
-    }
+
+/**
+ * @module webdnn
+ */
+/** Don't Remove This comment block */
+/**
+ * @protected
+ */
+function get_weight_decoder(name) {
+    switch (name) {
+        case 'raw':
+            return new WeightDecoderRaw();
+        case 'eightbit':
+            return new WeightDecoderEightbit();
+        default:
+            throw new Error('Unknown weight encoding');
+    }
 }
 
-/**
- * @module webdnn
- */
-/** Don't Remove This comment block */
-/**
- * @protected
- */
-function get_weight_decoder(name) {
-    switch (name) {
-        case 'raw':
-            return new WeightDecoderRaw();
-        case 'eightbit':
-            return new WeightDecoderEightbit();
-        default:
-            throw new Error('Unknown weight encoding');
-    }
+/**
+ * @module webdnn
+ */
+/** Don't Remove This comment block */
+/**
+ * @private
+ */
+const NOT_SCHEDULED = -1;
+/**
+ * Schedule function which is called too much frequently.
+ *
+ * @private
+ */
+class DispatchScheduler {
+    constructor() {
+        this.scheduledCallbackId = NOT_SCHEDULED;
+    }
+    /**
+     * Register scheduled function. If already other function is scheduled, it is canceled and dispatcher will dispatch only
+     * function which is registered at last.
+     * @param fn scheduled function
+     */
+    request(fn) {
+        this.fn = fn;
+        if (this.scheduledCallbackId == NOT_SCHEDULED) {
+            this.scheduledCallbackId = requestAnimationFrame(() => this.forceDispatch());
+        }
+    }
+    /**
+     * Dispatch scheduled function just now. If no function is scheduled, dispatcher do nothing.
+     */
+    forceDispatch() {
+        if (this.scheduledCallbackId == NOT_SCHEDULED)
+            return;
+        this.cancel();
+        this.fn();
+    }
+    /**
+     * Cancel scheduled function. If no function is scheduled, dispatcher do nothing.
+     */
+    cancel() {
+        if (this.scheduledCallbackId == NOT_SCHEDULED)
+            return;
+        cancelAnimationFrame(this.scheduledCallbackId);
+        this.scheduledCallbackId = NOT_SCHEDULED;
+    }
 }
 
-/**
- * @module webdnn
- */
-/** Don't Remove This comment block */
-/**
- * @private
- */
-const NOT_SCHEDULED = -1;
-/**
- * Schedule function which is called too much frequently.
- *
- * @private
- */
-class DispatchScheduler {
-    constructor() {
-        this.scheduledCallbackId = NOT_SCHEDULED;
-    }
-    /**
-     * Register scheduled function. If already other function is scheduled, it is canceled and dispatcher will dispatch only
-     * function which is registered at last.
-     * @param fn scheduled function
-     */
-    request(fn) {
-        this.fn = fn;
-        if (this.scheduledCallbackId == NOT_SCHEDULED) {
-            this.scheduledCallbackId = requestAnimationFrame(() => this.forceDispatch());
-        }
-    }
-    /**
-     * Dispatch scheduled function just now. If no function is scheduled, dispatcher do nothing.
-     */
-    forceDispatch() {
-        if (this.scheduledCallbackId == NOT_SCHEDULED)
-            return;
-        this.cancel();
-        this.fn();
-    }
-    /**
-     * Cancel scheduled function. If no function is scheduled, dispatcher do nothing.
-     */
-    cancel() {
-        if (this.scheduledCallbackId == NOT_SCHEDULED)
-            return;
-        cancelAnimationFrame(this.scheduledCallbackId);
-        this.scheduledCallbackId = NOT_SCHEDULED;
-    }
+/**
+ * @module webdnn
+ */
+/** Don't Remove This comment block */
+/**
+ * @protected
+ */
+let transformDelegate = url => url;
+/**
+ * Transform url generated based on current active backend
+ * @param url transformed url
+ * @protected
+ */
+function transformUrl(url) {
+    return transformDelegate(url);
+}
+/**
+ * Register delegate function for transform url.
+ * @param delegate Delegate function which will be called with original url, and must return converted url strings.
+ * @protected
+ */
+function registerTransformUrlDelegate(delegate) {
+    transformDelegate = delegate;
+}
+/**
+ * Fetch function. WebDNN API use this function instead of original `fetch` function.
+ * FIXME
+ * @param input Requested url
+ * @param init Additional information about webdnnFetch
+ * @param init.ignoreCache If true, cache is ignored by appending '?t=(timestamp)' to the end of request url.
+ * @returns Response
+ * @protected
+ */
+function webdnnFetch(input, init) {
+    return __awaiter(this, void 0, void 0, function* () {
+        if (typeof input == 'string') {
+            input = transformUrl(input) + ((init && init.ignoreCache) ? '?t=' + Date.now() : '');
+        }
+        else {
+            input = Object.assign({}, input, {
+                url: transformUrl(input.url) + ((init && init.ignoreCache) ? '?t=' + Date.now() : '')
+            });
+        }
+        let res = yield fetch(input, init);
+        if (!res.ok)
+            throw new Error(`Fetch returns status code ${res.status}: ${res.statusText}`);
+        return res;
+    });
+}
+/**
+ * Read `Response.body` stream as ArrayBuffer. This function provide progress information by callback.
+ * @param res Response object
+ * @param callback Callback function.
+ * @returns ArrayBuffer
+ * @protected
+ */
+function readArrayBufferProgressively(res, callback) {
+    if (!callback || !res.body)
+        return res.arrayBuffer();
+    let contentLength = res.headers.get('Content-Length');
+    if (!contentLength)
+        return res.arrayBuffer();
+    const total = parseInt(contentLength);
+    let buffer = new Uint8Array(total);
+    let loaded = 0;
+    let reader = res.body.getReader();
+    let callbackScheduler = new DispatchScheduler();
+    function accumulateLoadedSize(chunk) {
+        buffer.set(chunk.value, loaded);
+        loaded += chunk.value.length;
+        if (callback) {
+            callbackScheduler.request(() => callback(loaded, total));
+        }
+        if (loaded == total) {
+            callbackScheduler.forceDispatch();
+            return buffer.buffer;
+        }
+        else {
+            return reader.read().then(accumulateLoadedSize);
+        }
+    }
+    return reader.read().then(accumulateLoadedSize);
 }
 
-/**
- * @module webdnn
- */
-/** Don't Remove This comment block */
-/**
- * @protected
- */
-let transformDelegate = url => url;
-/**
- * Transform url generated based on current active backend
- * @param url transformed url
- * @protected
- */
-function transformUrl(url) {
-    return transformDelegate(url);
+/**
+ * @module webdnn
+ */
+/**
+ * PlaceholderContext manages the placeholders
+ * @protected
+ */
+class PlaceholderContext {
+    constructor(values) {
+        this.values = {};
+        if (values) {
+            this.update(values);
+        }
+    }
+    get isResolved() {
+        return Object.values(this.values).every(value => typeof value == 'number');
+    }
+    update(values) {
+        this.values = Object.assign(this.values, values);
+    }
+    resolve(placeholder) {
+        // Literal value => return itself.
+        if (typeof placeholder !== 'object')
+            return placeholder;
+        // Placeholder object ( { eval: string } ) => resolve
+        if (Object.keys(placeholder).length == 1 && 'eval' in placeholder) {
+            if (!this.isResolved)
+                throw Error(`Not all placeholders are resolved: ${this}`);
+            return ((placeholders) => eval(placeholder.eval))(this.values);
+        }
+        // Array => deep copy
+        if (placeholder instanceof Array) {
+            return placeholder.map((value) => this.resolve(value));
+        }
+        // Object => deep copy
+        return Object.entries(placeholder)
+            .reduce((result, [key, value]) => {
+            result[key] = this.resolve(value);
+            return result;
+        }, {});
+    }
+    toString() {
+        return JSON.stringify(this.values);
+    }
 }
-/**
- * Register delegate function for transform url.
- * @param delegate Delegate function which will be called with original url, and must return converted url strings.
- * @protected
- */
-function registerTransformUrlDelegate(delegate) {
-    transformDelegate = delegate;
+
+/**
+ * SymbolicTypedArray is wrapper class of buffers used in DNN model.
+ */
+class SymbolicTypedArray {
+    /**
+     * toActual:
+     *
+     * If this buffer view is initialized based on placeholder offset or size and the placeholder is not resolved,
+     * the error is thrown.
+     */
+    /**
+     * @param {Allocation} allocation
+     * @param {PlaceholderContext} placeholderContext
+     * @param {boolean} ignoreOffsetOnActual
+     * @protected
+     */
+    constructor(allocation, placeholderContext, ignoreOffsetOnActual = false) {
+        this.ignoreOffsetOnActual = ignoreOffsetOnActual;
+        this.allocation = allocation;
+        if (this.isDynamic) {
+            if (!placeholderContext) {
+                throw Error('PlaceholderContext must be required when SymbolicTypedArray is initialized as dynamic buffer view.');
+            }
+        }
+        this.placeholderContext = placeholderContext;
+    }
+    /**
+     * @protected
+     */
+    setArrayBuffer(arrayBuffer) {
+        this.arrayBuffer = arrayBuffer;
+    }
+    /**
+     * @protected
+     */
+    get isDynamic() {
+        return (typeof this.allocation.offset !== 'number' || typeof this.allocation.size !== 'number');
+    }
+    /**
+     * @protected
+     */
+    get offset() {
+        //TODO
+        if (this.isDynamic) {
+            return this.placeholderContext.resolve(this.allocation.offset);
+        }
+        else {
+            return this.allocation.offset;
+        }
+    }
+    /**
+     * The number of elements in this buffer. Actual byte size is `(length * SIZE_OF_FLOAT)`.
+     */
+    get length() {
+        if (this.isDynamic) {
+            return this.placeholderContext.resolve(this.allocation.size);
+        }
+        else {
+            return this.allocation.size;
+        }
+    }
+    /**
+     * Sets a value or an array of values.
+     *
+     * @param array A typed or untyped array of values to set.
+     * @param offset The index at which the values will be written.
+     */
+    set(array, offset) {
+        return this.toActual().set(array, offset);
+    }
 }
-/**
- * Fetch function. WebDNN API use this function instead of original `fetch` function.
- * FIXME
- * @param input Requested url
- * @param init Additional information about webdnnFetch
- * @param init.ignoreCache If true, cache is ignored by appending '?t=(timestamp)' to the end of request url.
- * @returns Response
- * @protected
- */
-function webdnnFetch(input, init) {
-    return __awaiter(this, void 0, void 0, function* () {
-        if (typeof input == 'string') {
-            input = transformUrl(input) + ((init && init.ignoreCache) ? '?t=' + Date.now() : '');
-        }
-        else {
-            input = Object.assign({}, input, {
-                url: transformUrl(input.url) + ((init && init.ignoreCache) ? '?t=' + Date.now() : '')
-            });
-        }
-        let res;
-        if (typeof input == 'string' && isXHR2WithBlobSupported()) {
-            res = yield fetchUsingXHR(input, init && init.progressCallback);
-        }
-        else {
-            res = yield fetch(input, init);
-        }
-        if (!res.ok)
-            throw new Error(`Fetch returns status code ${res.status}: ${res.statusText}`);
-        return res;
-    });
+
+/**
+ * @module webdnn
+ */
+/** Don't Remove This comment block */
+/**
+ * @protected
+ */
+class SymbolicFloat32Array extends SymbolicTypedArray {
+    toActual() {
+        if (!this.arrayBuffer) {
+            throw new Error('Internal buffer for this variable is not set. DescriptorRunner.setPlaceholderValue() have to be called before calling this function.');
+        }
+        return new Float32Array(this.arrayBuffer, this.ignoreOffsetOnActual ? 0 : this.offset * Float32Array.BYTES_PER_ELEMENT, this.length);
+    }
 }
-/**
- * Read `Response.body` stream as ArrayBuffer. This function provide progress information by callback.
- * @param res Response object
- * @param callback Callback function.
- * @returns ArrayBuffer
- * @protected
- */
-function readArrayBufferProgressively(res, callback) {
-    if (!callback || !res.body)
-        return res.arrayBuffer();
-    let contentLength = res.headers.get('Content-Length');
-    if (!contentLength)
-        return res.arrayBuffer();
-    const total = parseInt(contentLength);
-    let buffer = new Uint8Array(total);
-    let loaded = 0;
-    let reader = res.body.getReader();
-    let callbackScheduler = new DispatchScheduler();
-    function accumulateLoadedSize(chunk) {
-        buffer.set(chunk.value, loaded);
-        loaded += chunk.value.length;
-        if (callback) {
-            callbackScheduler.request(() => callback(loaded, total));
-        }
-        if (loaded == total) {
-            callbackScheduler.forceDispatch();
-            return buffer.buffer;
-        }
-        else {
-            return reader.read().then(accumulateLoadedSize);
-        }
-    }
-    return reader.read().then(accumulateLoadedSize);
+
+/**
+ * @module webdnn
+ */
+/** Don't Remove This comment block */
+/**
+ * `DescriptorRunner` provides interface to execute DNN model and access input and output buffers.
+ */
+class DescriptorRunner {
+    constructor() {
+        /**
+         * For Developper:
+         *
+         * `DescriptorRunner` executes computation based on `GraphDescriptor`.
+         *
+         * Typically, DescriptorRunner takes 3 steps to execute DNN model.
+         *
+         * 1. Initialize static configurations
+         *
+         *    Initialize things independent from runtime configuration.
+         *
+         *      - `init()`
+         *      - `load()`
+         *
+         * 2. Initialize dynamic configurations
+         *
+         *    Initialize things depend on runtime configuration such as batch size, input image size, etc.
+         *
+         *      - `setPlaceholderValue()`
+         *      - `getInputViews()`
+         *      - `getOutputViews()`
+         *
+         * 3. Execute the model
+         *
+         *      - `run()`
+         *
+         * You need to do step 1 and 2 only once. We recommend to call `WebDNN.prepareAll()` instead
+         * to call `GraphDescriptor#load()` directly. In that method, all procedures in step 1 and 2 are performed.
+         */
+        this._running = false;
+        this.descriptor = null;
+        /**
+         * @protected
+         */
+        this.ignoreCache = false;
+    }
+    /**
+     * Return `true` if model is running.
+     * While running, calling run() again or modifying input is invalid.
+     */
+    get running() {
+        return this._running;
+    }
 }
-function isXHR2WithBlobSupported() {
-    if (!window.hasOwnProperty('ProgressEvent') || !window.hasOwnProperty('FormData')) {
-        return false;
-    }
-    let xhr = new XMLHttpRequest();
-    if (typeof xhr.responseType === 'string') {
-        try {
-            xhr.responseType = 'blob';
-            return xhr.responseType === 'blob';
-        }
-        catch (e) {
-            return false;
-        }
-    }
-    else {
-        return false;
-    }
+
+/**
+ * @module webdnn
+ */
+/** Don't Remove This comment block */
+/**
+ * @private
+ */
+function wait(duration = 10) {
+    // let console.log to be displayed, and prevent freeze
+    return new Promise(resolve => setTimeout(resolve, duration));
+}
+/**
+ * @protected
+ */
+class DescriptorRunnerFallback extends DescriptorRunner {
+    constructor() {
+        super(...arguments);
+        this.backendName = 'fallback';
+    }
+    static checkAvailability() {
+        return true;
+    }
+    init() {
+        return __awaiter(this, void 0, void 0, function* () {
+            //nothing to do
+        });
+    }
+    load(directory, progressCallback) {
+        return __awaiter(this, void 0, void 0, function* () {
+            let [descriptor, weightRawArray] = yield Promise.all([
+                webdnnFetch(`${directory}/graph_${this.backendName}.json`, { ignoreCache: this.ignoreCache })
+                    .then(res => res.json()),
+                webdnnFetch(`${directory}/weight_${this.backendName}.bin`, { ignoreCache: this.ignoreCache })
+                    .then(res => readArrayBufferProgressively(res, progressCallback))
+            ]);
+            this.setDescriptor(descriptor);
+            yield this.compile();
+            yield this.initializeStaticBuffer(weightRawArray);
+            if (this.placeholderContext && this.placeholderContext.isResolved)
+                yield this.initializeDynamicBuffer();
+        });
+    }
+    setDescriptor(descriptor) {
+        this.descriptor = descriptor;
+        // reset
+        this.placeholderContext = new PlaceholderContext();
+        this.placeholderContext.update(descriptor.placeholders);
+        this.kernelObj = null;
+        this.variableMap = null;
+        this.outputViews = null;
+        this.inputViews = null;
+        this.staticBuffer = null;
+        this.dynamicBuffer = null;
+    }
+    compile() {
+        return __awaiter(this, void 0, void 0, function* () {
+            if (!this.descriptor)
+                throw new Error('Descriptor is not loaded');
+            let dnn_fallback_kernel = null;
+            eval(this.descriptor.kernel_source);
+            this.kernelObj = dnn_fallback_kernel;
+        });
+    }
+    initializeStaticBuffer(weightRawArray) {
+        return __awaiter(this, void 0, void 0, function* () {
+            if (!this.descriptor)
+                throw new Error('Descriptor is not loaded');
+            let descriptor = this.descriptor;
+            let staticBuffer = new Float32Array(descriptor.memory_layout.static.size);
+            this.staticBuffer = staticBuffer;
+            let variableMap = this.variableMap || new Map();
+            this.variableMap = variableMap;
+            Object.entries(descriptor.memory_layout.static.allocations)
+                .forEach(([name, allocation]) => {
+                variableMap.set(name, new Float32Array(staticBuffer.buffer, allocation.offset * Float32Array.BYTES_PER_ELEMENT, allocation.size));
+            });
+            let decoder = get_weight_decoder(this.descriptor.weight_encoding);
+            staticBuffer.set(yield decoder.decode(new Uint8Array(weightRawArray), this.descriptor.memory_layout));
+            (yield this.getInputViews())
+                .filter(view => !view.isDynamic)
+                .forEach(view => view.setArrayBuffer(staticBuffer.buffer));
+            (yield this.getOutputViews())
+                .filter(view => !view.isDynamic)
+                .forEach(view => view.setArrayBuffer(staticBuffer.buffer));
+        });
+    }
+    initializeDynamicBuffer() {
+        return __awaiter(this, void 0, void 0, function* () {
+            if (!this.descriptor)
+                throw new Error('Descriptor is not loaded');
+            if (!this.placeholderContext)
+                throw new Error('PlaceholderContext is not initialized');
+            let descriptor = this.descriptor;
+            let placeholderContext = this.placeholderContext;
+            let dynamicBuffer = new Float32Array(placeholderContext.resolve(descriptor.memory_layout.dynamic.size));
+            this.dynamicBuffer = dynamicBuffer;
+            let variableMap = this.variableMap || new Map();
+            this.variableMap = variableMap;
+            Object.entries(descriptor.memory_layout.dynamic.allocations)
+                .forEach(([name, allocation]) => {
+                variableMap.set(name, new Float32Array(dynamicBuffer.buffer, placeholderContext.resolve(allocation.offset) * Float32Array.BYTES_PER_ELEMENT, placeholderContext.resolve(allocation.size)));
+            });
+            (yield this.getInputViews())
+                .filter(view => view.isDynamic)
+                .forEach(view => view.setArrayBuffer(dynamicBuffer.buffer));
+            (yield this.getOutputViews())
+                .filter(view => view.isDynamic)
+                .forEach(view => view.setArrayBuffer(dynamicBuffer.buffer));
+        });
+    }
+    setPlaceholderValue(values) {
+        return __awaiter(this, void 0, void 0, function* () {
+            if (!this.placeholderContext)
+                throw new Error('placeholderContext is not initialized');
+            let placeholderContext = this.placeholderContext;
+            placeholderContext.update(values);
+            if (!placeholderContext.isResolved)
+                return;
+            yield this.initializeDynamicBuffer();
+        });
+    }
+    run() {
+        return __awaiter(this, void 0, void 0, function* () {
+            if (this._running)
+                throw new Error('Calling another run() while running.');
+            if (!this.descriptor)
+                throw new Error('Descriptor is not loaded');
+            if (!this.placeholderContext)
+                throw new Error('placeholderContext is not initialized');
+            if (!this.variableMap)
+                throw new Error('Variable map is not initialized');
+            if (!this.staticBuffer)
+                throw new Error('StaticBuffer map is not initialized');
+            if (!this.dynamicBuffer)
+                throw new Error('DynamicBuffer map is not initialized');
+            if (!this.inputViews || !this.outputViews)
+                throw new Error('getInputViews() and getOutputViews() must be called prior to run');
+            let variableMap = this.variableMap;
+            let placeholderContext = this.placeholderContext;
+            let executionInfos = this.descriptor.exec_infos
+                .map(executionInfo => placeholderContext.resolve(executionInfo));
+            let startDate = Date.now();
+            let lastDate = Date.now();
+            this._running = true;
+            for (let i = 0; i < executionInfos.length; i++) {
+                let currentDate = Date.now();
+                if (currentDate - lastDate >= 1000) {
+                    console.log(`Processed ${i}/${executionInfos.length} kernels in ${currentDate - startDate} ms`);
+                    lastDate = currentDate;
+                    yield wait();
+                }
+                let executionInfo = executionInfos[i];
+                let inputs = executionInfo.inputs.map((name) => variableMap.get(name));
+                let outputs = executionInfo.outputs.map((name) => variableMap.get(name));
+                this.kernelObj[executionInfo.entry_func_name](inputs, outputs, executionInfo.call_option);
+            }
+            console.log(`Processed ${executionInfos.length}/${executionInfos.length} kernels in ${Date.now() - startDate} ms`);
+            this._running = false;
+        });
+    }
+    getInputViews() {
+        if (this.inputViews)
+            return this.inputViews;
+        if (!this.descriptor)
+            throw new Error('Descriptor is not loaded');
+        if (!this.placeholderContext)
+            throw new Error('PlaceholderContext is not initialized');
+        let descriptor = this.descriptor;
+        let placeholderContext = this.placeholderContext;
+        this.inputViews = descriptor.inputs.map(name => {
+            let allocation = descriptor.memory_layout.static.allocations[name] || descriptor.memory_layout.dynamic.allocations[name];
+            let view = new SymbolicFloat32Array(allocation, placeholderContext);
+            return view;
+        });
+        return this.inputViews;
+    }
+    getOutputViews() {
+        if (this.outputViews)
+            return this.outputViews;
+        if (!this.descriptor)
+            throw new Error('Descriptor is not loaded');
+        if (!this.placeholderContext)
+            throw new Error('PlaceholderContext is not initialized');
+        let descriptor = this.descriptor;
+        let placeholderContext = this.placeholderContext;
+        this.outputViews = descriptor.outputs.map(name => {
+            let allocation = descriptor.memory_layout.static.allocations[name] || descriptor.memory_layout.dynamic.allocations[name];
+            let view = new SymbolicFloat32Array(allocation, placeholderContext);
+            return view;
+        });
+        return this.outputViews;
+    }
 }
-function fetchUsingXHR(url, callback) {
-    return new Promise(function (resolve, reject) {
-        let req = new XMLHttpRequest();
-        req.open("GET", url, true);
-        req.responseType = "blob";
-        let callbackScheduler = new DispatchScheduler();
-        req.onload = function (event) {
-            callbackScheduler.forceDispatch();
-            let res = new Response(req.response);
-            resolve(res);
-        };
-        req.onprogress = function (event) {
-            if (callback) {
-                callbackScheduler.request(function () { return callback(event.loaded, event.total); });
-            }
-        };
-        req.onerror = function (event) {
-            reject(event);
-        };
-        req.send(null);
-    });
+
+/**
+ * @module webdnn
+ */
+/** Don't Remove This comment block */
+/**
+ * @protected
+ */
+class DescriptorRunnerWebassembly extends DescriptorRunner {
+    constructor() {
+        super();
+        this.backendName = 'webassembly';
+        this.worker_promise_reject_func = null;
+        this.worker_initial_error = null;
+        if (typeof Worker === 'undefined')
+            throw new Error('WebWorker is needed for WebAssembly backend');
+        if (typeof WebAssembly !== 'object') {
+            console.warn('WebAssembly is not supported on this browser, trying to use asm.js code');
+        }
+    }
+    static checkAvailability() {
+        return 'Worker' in window;
+    }
+    init() {
+        //nothing to do
+        return Promise.resolve();
+    }
+    load(directory, progressCallback) {
+        return __awaiter(this, void 0, void 0, function* () {
+            let graph_url = `${directory}/graph_${this.backendName}.json`;
+            let graph_fetch = yield webdnnFetch(graph_url, { ignoreCache: this.ignoreCache });
+            this.descriptor = yield graph_fetch.json();
+            this.placeholderContext = new PlaceholderContext(this.descriptor.placeholders);
+            // for browsers which does not support wasm, try asm.js code
+            let kernel_backend = typeof WebAssembly === 'object' ? 'webassembly' : 'asmjs';
+            let worker_entry_js_path = `${directory}/kernels_${kernel_backend}.js`;
+            if (this.ignoreCache) {
+                worker_entry_js_path += '?t=' + Date.now();
+            }
+            worker_entry_js_path = transformUrl(worker_entry_js_path);
+            this.worker_entry_js_path = worker_entry_js_path;
+            yield this.compile();
+            let weight_url = `${directory}/weight_${this.backendName}.bin`;
+            let weight_fetch = yield webdnnFetch(weight_url, { ignoreCache: this.ignoreCache });
+            let weights_data_ab = yield readArrayBufferProgressively(weight_fetch, progressCallback);
+            yield this.loadWeights(new Uint8Array(weights_data_ab));
+            //assign buffer to input/output buffer view
+            (yield this.getInputViews())
+                .filter(view => !view.isDynamic)
+                .forEach(view => view.setArrayBuffer((new Float32Array(view.length)).buffer));
+            (yield this.getOutputViews())
+                .filter(view => !view.isDynamic)
+                .forEach(view => view.setArrayBuffer((new Float32Array(view.length)).buffer));
+        });
+    }
+    setPlaceholderValue(values) {
+        return __awaiter(this, void 0, void 0, function* () {
+            if (!this.placeholderContext)
+                throw new Error('PlaceholderContext is not initialized.');
+            let placeholderContext = this.placeholderContext;
+            placeholderContext.update(values);
+            if (!placeholderContext.isResolved)
+                return;
+            if (!this.descriptor)
+                throw new Error('Descriptor is not loaded');
+            let descriptor = this.descriptor;
+            let unresolvedValueLists = descriptor.unresolved_value_lists;
+            let metaBufferFillList = [];
+            for (let kernel_order = 0; kernel_order < unresolvedValueLists.length; kernel_order++) {
+                let unresolvedValueList = unresolvedValueLists[kernel_order];
+                unresolvedValueList.forEach((offset_placeholder) => {
+                    let resolved_value = placeholderContext.resolve(offset_placeholder.placeholder);
+                    metaBufferFillList.push(kernel_order, offset_placeholder.offset, resolved_value);
+                });
+            }
+            (yield this.getInputViews())
+                .filter(view => view.isDynamic)
+                .forEach(view => view.setArrayBuffer((new Float32Array(view.length)).buffer));
+            (yield this.getOutputViews())
+                .filter(view => view.isDynamic)
+                .forEach(view => view.setArrayBuffer((new Float32Array(view.length)).buffer));
+            let dynamicBufferSize = this.placeholderContext.resolve(this.descriptor.memory_layout.dynamic.size);
+            yield this.setPlaceholderValueWorker(dynamicBufferSize, new Int32Array(metaBufferFillList));
+        });
+    }
+    setPlaceholderValueWorker(dynamicBufferSize, metaBufferFillArray) {
+        if (!this.worker)
+            throw Error("Worker is not initialized");
+        let worker = this.worker;
+        return new Promise((resolve, reject) => {
+            worker.onmessage = (event) => {
+                if (event.data === 0) {
+                    resolve();
+                }
+                else {
+                    console.log(event.data);
+                    worker.terminate();
+                    reject(new Error(event.data));
+                }
+            };
+            worker.postMessage({ type: 'set_dynamic_buffer', size: dynamicBufferSize, data: metaBufferFillArray });
+        });
+    }
+    compile() {
+        let worker = new Worker(this.worker_entry_js_path);
+        worker.onerror = (event) => {
+            console.error(event);
+            this._running = false;
+            // console.error('Worker Exception: ' + event.message);
+            if (this.worker_promise_reject_func) {
+                this.worker_promise_reject_func(event);
+            }
+            else {
+                this.worker_initial_error = event;
+            }
+        };
+        let promise = new Promise((resolve, reject) => {
+            // occurs when this.worker_entry_js_path is 404
+            if (this.worker_initial_error)
+                return reject(this.worker_initial_error);
+            this.worker_promise_reject_func = reject;
+            worker.onmessage = (event) => {
+                if (event.data === 0) {
+                    resolve();
+                }
+                else {
+                    console.error(event.data);
+                    worker.terminate();
+                    reject(new Error(event.data));
+                }
+            };
+        });
+        this.worker = worker;
+        return promise;
+    }
+    loadWeights(weightsData) {
+        return __awaiter(this, void 0, void 0, function* () {
+            if (!this.descriptor)
+                throw new Error('Descriptor is not loaded');
+            if (!this.worker)
+                throw new Error('Worker is not initialized');
+            let decoder = get_weight_decoder(this.descriptor.weight_encoding);
+            let weight_data = yield decoder.decode(weightsData, this.descriptor.memory_layout);
+            let worker = this.worker;
+            let promise = new Promise((resolve, reject) => {
+                this.worker_promise_reject_func = reject;
+                worker.onmessage = (event) => {
+                    if (event.data === 0) {
+                        resolve();
+                    }
+                    else {
+                        console.log(event.data);
+                        worker.terminate();
+                        reject(new Error(event.data));
+                    }
+                };
+                worker.postMessage({ type: 'weight', data: weight_data }, [weight_data.buffer]);
+            });
+            return promise;
+        });
+    }
+    getInputViews() {
+        if (this.inputViews)
+            return this.inputViews;
+        if (!this.descriptor)
+            throw new Error('Descriptor is not loaded');
+        if (!this.placeholderContext)
+            throw new Error('PlaceholderContext is not initialized');
+        let descriptor = this.descriptor;
+        let placeholderContext = this.placeholderContext;
+        this.inputViews = descriptor.inputs.map(name => {
+            let allocation = descriptor.memory_layout.static.allocations[name] || descriptor.memory_layout.dynamic.allocations[name];
+            let view = new SymbolicFloat32Array(allocation, placeholderContext, true);
+            return view;
+        });
+        return this.inputViews;
+    }
+    getOutputViews() {
+        if (this.outputViews)
+            return this.outputViews;
+        if (!this.descriptor)
+            throw new Error('Descriptor is not loaded');
+        if (!this.placeholderContext)
+            throw new Error('PlaceholderContext is not initialized');
+        let descriptor = this.descriptor;
+        let placeholderContext = this.placeholderContext;
+        this.outputViews = descriptor.outputs.map(name => {
+            let allocation = descriptor.memory_layout.static.allocations[name] || descriptor.memory_layout.dynamic.allocations[name];
+            // buffer for SymbolicFloat32Array is dedicated for IO, since computation is performed on separate memory space.
+            let view = new SymbolicFloat32Array(allocation, placeholderContext, true);
+            return view;
+        });
+        return this.outputViews;
+    }
+    run() {
+        return __awaiter(this, void 0, void 0, function* () {
+            if (this._running)
+                throw new Error('Calling another run() while running.');
+            if (!this.descriptor)
+                throw new Error('Descriptor is not loaded');
+            if (!this.inputViews || !this.outputViews)
+                throw new Error('getInputViews and getOutputViews must be called prior to run');
+            if (!this.worker)
+                throw new Error('Worker is not initialized');
+            let descriptor = this.descriptor;
+            let worker = this.worker;
+            let inputViews = this.inputViews;
+            let outputViews = this.outputViews;
+            let promise = new Promise((resolve, reject) => {
+                // TODO: better way not to generate function on every run
+                this.worker_promise_reject_func = reject;
+                worker.onmessage = (event) => {
+                    if (Array.isArray(event.data)) {
+                        for (let i = 0; i < event.data.length; i++) {
+                            outputViews[i].set(event.data[i]);
+                        }
+                        this._running = false;
+                        resolve();
+                    }
+                    else {
+                        console.log(event.data);
+                        worker.terminate();
+                        this._running = false;
+                        reject(new Error(event.data));
+                    }
+                };
+                let allocations = [descriptor.memory_layout.static.allocations, descriptor.memory_layout.dynamic.allocations];
+                let inputs = [];
+                for (let i = 0; i < descriptor.inputs.length; i++) {
+                    for (let allocation_space = 0; allocation_space < 2; allocation_space++) {
+                        let var_alloc = allocations[allocation_space][descriptor.inputs[i]];
+                        if (var_alloc) {
+                            let symAb = inputViews[i];
+                            inputs.push({
+                                space: allocation_space,
+                                offset: symAb.offset,
+                                size: symAb.length,
+                                data: symAb.toActual()
+                            });
+                            break;
+                        }
+                    }
+                }
+                let outputs = [];
+                for (let i = 0; i < descriptor.outputs.length; i++) {
+                    for (let allocation_space = 0; allocation_space < 2; allocation_space++) {
+                        let var_alloc = allocations[allocation_space][descriptor.outputs[i]];
+                        if (var_alloc) {
+                            let symAb = outputViews[i];
+                            outputs.push({ space: allocation_space, offset: symAb.offset, size: symAb.length });
+                            break;
+                        }
+                    }
+                }
+                this._running = true;
+                worker.postMessage({ type: 'run', inputs: inputs, outputs: outputs });
+            });
+            return promise;
+        });
+    }
 }
 
-/**
- * @module webdnn
- */
-/**
- * PlaceholderContext manages the placeholders
- * @protected
- */
-class PlaceholderContext {
-    constructor(values) {
-        this.values = {};
-        if (values) {
-            this.update(values);
-        }
-    }
-    get isResolved() {
-        return Object.values(this.values).every(value => typeof value == 'number');
-    }
-    update(values) {
-        this.values = Object.assign(this.values, values);
-    }
-    resolve(placeholder) {
-        // Literal value => return itself.
-        if (typeof placeholder !== 'object')
-            return placeholder;
-        // Placeholder object ( { eval: string } ) => resolve
-        if (Object.keys(placeholder).length == 1 && 'eval' in placeholder) {
-            if (!this.isResolved)
-                throw Error(`Not all placeholders are resolved: ${this}`);
-            return ((placeholders) => eval(placeholder.eval))(this.values);
-        }
-        // Array => deep copy
-        if (placeholder instanceof Array) {
-            return placeholder.map((value) => this.resolve(value));
-        }
-        // Object => deep copy
-        return Object.entries(placeholder)
-            .reduce((result, [key, value]) => {
-            result[key] = this.resolve(value);
-            return result;
-        }, {});
-    }
-    toString() {
-        return JSON.stringify(this.values);
-    }
+/**
+ * @module webdnn
+ */
+/** Don't Remove This comment block */
+/**
+ * Abstract buffer interface. Read/write transactions are regarded as asynchronous operation.
+ *
+ * @protected
+ */
+class Buffer {
+    constructor(byteLength, backed) {
+        this.byteLength = byteLength;
+        this.backed = backed;
+    }
 }
 
-/**
- * SymbolicTypedArray is wrapper class of buffers used in DNN model.
- */
-class SymbolicTypedArray {
-    /**
-     * toActual:
-     *
-     * If this buffer view is initialized based on placeholder offset or size and the placeholder is not resolved,
-     * the error is thrown.
-     */
-    /**
-     * @param {Allocation} allocation
-     * @param {PlaceholderContext} placeholderContext
-     * @param {boolean} ignoreOffsetOnActual
-     * @protected
-     */
-    constructor(allocation, placeholderContext, ignoreOffsetOnActual = false) {
-        this.ignoreOffsetOnActual = ignoreOffsetOnActual;
-        this.allocation = allocation;
-        if (this.isDynamic) {
-            if (!placeholderContext) {
-                throw Error('PlaceholderContext must be required when SymbolicTypedArray is initialized as dynamic buffer view.');
-            }
-        }
-        this.placeholderContext = placeholderContext;
-    }
-    /**
-     * @protected
-     */
-    setArrayBuffer(arrayBuffer) {
-        this.arrayBuffer = arrayBuffer;
-    }
-    /**
-     * @protected
-     */
-    get isDynamic() {
-        return (typeof this.allocation.offset !== 'number' || typeof this.allocation.size !== 'number');
-    }
-    /**
-     * @protected
-     */
-    get offset() {
-        //TODO
-        if (this.isDynamic) {
-            return this.placeholderContext.resolve(this.allocation.offset);
-        }
-        else {
-            return this.allocation.offset;
-        }
-    }
-    /**
-     * The number of elements in this buffer. Actual byte size is `(length * SIZE_OF_FLOAT)`.
-     */
-    get length() {
-        if (this.isDynamic) {
-            return this.placeholderContext.resolve(this.allocation.size);
-        }
-        else {
-            return this.allocation.size;
-        }
-    }
-    /**
-     * Sets a value or an array of values.
-     *
-     * @param array A typed or untyped array of values to set.
-     * @param offset The index at which the values will be written.
-     */
-    set(array, offset) {
-        return this.toActual().set(array, offset);
-    }
+/**
+ * @module webdnn
+ */
+/** Don't Remove This comment block */
+/**
+ * @protected
+ */
+class BufferWebGPU extends Buffer {
+    constructor(byteLength) {
+        super(byteLength, 'webgpu');
+        if (byteLength == 0) {
+            byteLength = 4; //0 length buffer causes error
+        }
+        this.buffer = BufferWebGPU.webgpuHandler.createBuffer(new Uint8Array(byteLength));
+        this.bufferView = new Uint8Array(this.buffer.contents);
+    }
+    // async: there may be platforms synchronization is needed before writing
+    write(src, dst_offset) {
+        return __awaiter(this, void 0, void 0, function* () {
+            yield BufferWebGPU.webgpuHandler.sync();
+            let viewSameType = new src.constructor(this.bufferView.buffer);
+            viewSameType.set(src, dst_offset);
+        });
+    }
+    read(dst, src_offset = 0, length) {
+        return __awaiter(this, void 0, void 0, function* () {
+            if (!dst)
+                throw new Error('dst cannot be null');
+            yield BufferWebGPU.webgpuHandler.sync();
+            if (this.byteLength === 0)
+                return;
+            let dstConstructor = dst.constructor;
+            let viewSameType = new dstConstructor(this.bufferView.buffer, this.bufferView.byteOffset + src_offset * dstConstructor.BYTES_PER_ELEMENT, length);
+            dst.set(viewSameType);
+            return;
+        });
+    }
+    static init(webgpuHandler) {
+        this.webgpuHandler = webgpuHandler;
+    }
+    getWriteView(offset, length, type) {
+        let viewSameType = new type(this.bufferView.buffer, this.bufferView.byteOffset + offset * type.BYTES_PER_ELEMENT, length);
+        return viewSameType;
+    }
+    getReadView(offset, length, type) {
+        let viewSameType = new type(this.bufferView.buffer, this.bufferView.byteOffset + offset * type.BYTES_PER_ELEMENT, length);
+        return viewSameType;
+    }
+    syncWriteViews() {
+        return __awaiter(this, void 0, void 0, function* () {
+            // no sync needed
+        });
+    }
+    syncReadViews() {
+        return __awaiter(this, void 0, void 0, function* () {
+            // if the user awaits promise from final kernel execution, this function call is not needed.
+            yield BufferWebGPU.webgpuHandler.sync();
+        });
+    }
 }
 
-/**
- * @module webdnn
- */
-/** Don't Remove This comment block */
-/**
- * @protected
- */
-class SymbolicFloat32Array extends SymbolicTypedArray {
-    toActual() {
-        if (!this.arrayBuffer) {
-            throw new Error('Internal buffer for this variable is not set. DescriptorRunner.setPlaceholderValue() have to be called before calling this function.');
-        }
-        return new Float32Array(this.arrayBuffer, this.ignoreOffsetOnActual ? 0 : this.offset * Float32Array.BYTES_PER_ELEMENT, this.length);
-    }
+/**
+ * @module webdnn
+ */
+/** Don't Remove This comment block */
+/**
+ * @protected
+ */
+class WebGPUHandler {
+    constructor() {
+        this.pipelineStates = new Map();
+        if (!IS_WEBGPU_SUPPORTED)
+            throw new Error('This browser does not support WebGPU');
+        let context;
+        try {
+            context = document.createElement('canvas').getContext('webgpu');
+        }
+        catch (err) {
+            throw new Error(`During initializing WebGPURenderingContext, unexpected error is occurred: ${err.message}`);
+        }
+        if (!context)
+            throw new Error('WebGPURenderingContext initialization failed');
+        this.context = context;
+        this.commandQueue = context.createCommandQueue();
+    }
+    createBuffer(arrayBuffer) {
+        return this.context.createBuffer(arrayBuffer);
+    }
+    loadKernel(librarySource, namespace = '') {
+        let library = this.context.createLibrary(librarySource);
+        for (let name of library.functionNames) {
+            let kernelFunction = library.functionWithName(name);
+            let pipelineStates = this.context.createComputePipelineState(kernelFunction);
+            this.pipelineStates.set(namespace + '.' + name, pipelineStates);
+        }
+    }
+    createCommandBuffer() {
+        return this.commandQueue.createCommandBuffer();
+    }
+    getPipelineStateByName(name) {
+        let state = this.pipelineStates.get(name);
+        if (!state) {
+            throw TypeError(`Kernel function "${name}" is not loaded.`);
+        }
+        return state;
+    }
+    executeSinglePipelineState(name, threadgroupsPerGrid, threadsPerThreadgroup, buffers, getCompletedPromise) {
+        let commandBuffer = this.createCommandBuffer();
+        let commandEncoder = commandBuffer.createComputeCommandEncoder();
+        commandEncoder.setComputePipelineState(this.getPipelineStateByName(name));
+        for (let i = 0; i < buffers.length; i++) {
+            let buffer = buffers[i];
+            let wgbuf;
+            if (buffer instanceof BufferWebGPU) {
+                wgbuf = buffer.buffer;
+            }
+            else {
+                // cannot perform (buffer instanceof WebGPUBuffer) currently
+                wgbuf = buffer;
+            }
+            commandEncoder.setBuffer(wgbuf, 0, i);
+        }
+        commandEncoder.dispatch(threadgroupsPerGrid, threadsPerThreadgroup);
+        commandEncoder.endEncoding();
+        let promise = null;
+        if (getCompletedPromise) {
+            promise = commandBuffer.completed;
+        }
+        commandBuffer.commit();
+        return promise;
+    }
+    sync() {
+        return __awaiter(this, void 0, void 0, function* () {
+            let commandBuffer = this.createCommandBuffer();
+            let commandEncoder = commandBuffer.createComputeCommandEncoder();
+            commandEncoder.setComputePipelineState(this.getPipelineStateByName('basic.sync'));
+            commandEncoder.dispatch({
+                width: 1,
+                height: 1,
+                depth: 1
+            }, {
+                width: 1,
+                height: 1,
+                depth: 1
+            });
+            commandEncoder.endEncoding();
+            let promise = commandBuffer.completed;
+            commandBuffer.commit();
+            return promise;
+        });
+    }
+}
+/**
+ * Flag whether WebGPU is supported or not
+ * @protected
+ */
+const IS_WEBGPU_SUPPORTED = 'WebGPURenderingContext' in window && 'WebGPUComputeCommandEncoder' in window;
+
+/**
+ * @module webdnn
+ */
+/** Don't Remove This comment block */
+/**
+ * @private
+ */
+const IS_IOS = navigator.userAgent.includes('iPhone');
+/**
+ * @protected
+ */
+class DescriptorRunnerWebGPU extends DescriptorRunner {
+    //noinspection JSUnusedLocalSymbols
+    constructor(option) {
+        super();
+        this.backendName = 'webgpu';
+    }
+    static checkAvailability() {
+        return IS_WEBGPU_SUPPORTED;
+    }
+    init() {
+        return __awaiter(this, void 0, void 0, function* () {
+            // initialize webgpu, build kernels
+            this.shaderLanguage = 'metal';
+            this.webgpuHandler = new WebGPUHandler();
+            BufferWebGPU.init(this.webgpuHandler);
+            this.initializeBasicKernels();
+        });
+    }
+    initializeBasicKernels() {
+        this.webgpuHandler.loadKernel('kernel void sync(){}', 'basic');
+    }
+    load(directory, progressCallback) {
+        return __awaiter(this, void 0, void 0, function* () {
+            let [descriptor, weightRawArray] = yield Promise.all([
+                webdnnFetch(`${directory}/graph_${this.backendName}.json`, { ignoreCache: this.ignoreCache })
+                    .then(res => res.json()),
+                webdnnFetch(`${directory}/weight_${this.backendName}.bin`, { ignoreCache: this.ignoreCache })
+                    .then(res => readArrayBufferProgressively(res, progressCallback))
+            ]);
+            yield this.setDescriptor(descriptor);
+            yield this.compile();
+            yield this.initializeStaticBuffer(weightRawArray);
+            yield this.initializeMetaBuffers();
+            yield this.setPlaceholderValue({
+                '__MAX_THREADS_PER_THREADGROUP__': IS_IOS ? 512 : 512
+            });
+            if (this.placeholderContext && this.placeholderContext.isResolved)
+                yield this.initializeDynamicBuffer();
+        });
+    }
+    initializeStaticBuffer(weightRawArray) {
+        return __awaiter(this, void 0, void 0, function* () {
+            if (!this.descriptor)
+                throw Error("GraphDescriptor is not loaded.");
+            let descriptor = this.descriptor;
+            let staticBuffer = new BufferWebGPU(descriptor.memory_layout.static.size * Float32Array.BYTES_PER_ELEMENT);
+            this.staticBuffer = staticBuffer;
+            let decoder = get_weight_decoder(descriptor.weight_encoding);
+            yield staticBuffer.write(yield decoder.decode(new Uint8Array(weightRawArray), descriptor.memory_layout));
+            (yield this.getInputViews())
+                .filter(view => !view.isDynamic)
+                .forEach(view => view.setArrayBuffer(staticBuffer.bufferView.buffer));
+            (yield this.getOutputViews())
+                .filter(view => !view.isDynamic)
+                .forEach(view => view.setArrayBuffer(staticBuffer.bufferView.buffer));
+        });
+    }
+    initializeMetaBuffers() {
+        return __awaiter(this, void 0, void 0, function* () {
+            if (!this.descriptor)
+                throw Error("GraphDescriptor is not loaded.");
+            this.metaBuffers = yield Promise.all(this.descriptor.exec_infos.map((executionInfo) => __awaiter(this, void 0, void 0, function* () {
+                let buffer = new BufferWebGPU(executionInfo.meta_buffer.length * Int32Array.BYTES_PER_ELEMENT);
+                yield buffer.write(new Uint8Array(executionInfo.meta_buffer));
+                return buffer;
+            })));
+        });
+    }
+    initializeDynamicBuffer() {
+        return __awaiter(this, void 0, void 0, function* () {
+            if (!this.descriptor)
+                throw Error("GraphDescriptor is not loaded.");
+            if (!this.placeholderContext)
+                throw Error("PlaceholderContext is not initialized.");
+            let descriptor = this.descriptor;
+            let placeholderContext = this.placeholderContext;
+            let dynamicBufferSize = placeholderContext.resolve(descriptor.memory_layout.dynamic.size);
+            let dynamicBuffer = new BufferWebGPU(dynamicBufferSize * Float32Array.BYTES_PER_ELEMENT);
+            this.dynamicBuffer = dynamicBuffer;
+            (yield this.getInputViews())
+                .filter(view => view.isDynamic)
+                .forEach(view => view.setArrayBuffer(dynamicBuffer.bufferView.buffer));
+            (yield this.getOutputViews())
+                .filter(view => view.isDynamic)
+                .forEach(view => view.setArrayBuffer(dynamicBuffer.bufferView.buffer));
+        });
+    }
+    setDescriptor(descriptor) {
+        return __awaiter(this, void 0, void 0, function* () {
+            this.descriptor = descriptor;
+            //reset all datum depend on old descriptor
+            this.staticBuffer = null;
+            this.dynamicBuffer = null;
+            this.metaBuffers = null;
+            this.placeholderContext = new PlaceholderContext(descriptor.placeholders);
+            this.executionInfos = descriptor.exec_infos;
+        });
+    }
+    compile() {
+        return __awaiter(this, void 0, void 0, function* () {
+            if (!this.descriptor)
+                throw new Error('Descriptor is not loaded');
+            this.webgpuHandler.loadKernel(this.descriptor.kernel_source, 'descriptor');
+        });
+    }
+    setPlaceholderValue(values) {
+        return __awaiter(this, void 0, void 0, function* () {
+            if (!this.placeholderContext)
+                throw new Error('PlaceholderContext is not initialized.');
+            let placeholderContext = this.placeholderContext;
+            placeholderContext.update(values);
+            if (!placeholderContext.isResolved)
+                return;
+            if (!this.descriptor)
+                throw new Error('Descriptor is not loaded');
+            if (!this.metaBuffers)
+                throw new Error('MetaBuffers are not initialized');
+            let descriptor = this.descriptor;
+            let metaBuffers = this.metaBuffers;
+            yield this.initializeDynamicBuffer();
+            // resolve placeholders in execution info
+            this.executionInfos = yield Promise.all(descriptor.exec_infos.map((executionInfo, i) => __awaiter(this, void 0, void 0, function* () {
+                // resolve placeholders in meta buffer
+                let bufferView = new Int32Array(metaBuffers[i].bufferView.buffer);
+                for (let unresolved_value of executionInfo.unresolved_value_list) {
+                    bufferView[unresolved_value.offset] = placeholderContext.resolve(unresolved_value.placeholder);
+                }
+                return placeholderContext.resolve(executionInfo);
+            })));
+        });
+    }
+    getInputViews() {
+        if (this.inputViews)
+            return this.inputViews;
+        if (!this.descriptor)
+            throw new Error('Descriptor is not loaded');
+        if (!this.placeholderContext)
+            throw new Error('PlaceholderContext is not initialized');
+        let descriptor = this.descriptor;
+        let placeholderContext = this.placeholderContext;
+        this.inputViews = descriptor.inputs.map(name => {
+            let allocation = descriptor.memory_layout.static.allocations[name] || descriptor.memory_layout.dynamic.allocations[name];
+            let view = new SymbolicFloat32Array(allocation, placeholderContext);
+            return view;
+        });
+        return this.inputViews;
+    }
+    getOutputViews() {
+        if (this.outputViews)
+            return this.outputViews;
+        if (!this.descriptor)
+            throw new Error('Descriptor is not loaded');
+        if (!this.placeholderContext)
+            throw new Error('PlaceholderContext is not initialized');
+        let descriptor = this.descriptor;
+        let placeholderContext = this.placeholderContext;
+        this.outputViews = descriptor.outputs.map(name => {
+            let allocation = descriptor.memory_layout.static.allocations[name] || descriptor.memory_layout.dynamic.allocations[name];
+            let view = new SymbolicFloat32Array(allocation, placeholderContext);
+            return view;
+        });
+        return this.outputViews;
+    }
+    run() {
+        return __awaiter(this, void 0, void 0, function* () {
+            if (this._running)
+                throw new Error('Calling another run() while running.');
+            if (!this.executionInfos)
+                throw new Error('ExecutionInfos is not loaded');
+            if (!this.inputViews || !this.outputViews)
+                throw new Error('getInputViews and getOutputViews must be called prior to run');
+            if (!this.staticBuffer)
+                throw new Error('StaticBuffer is not initialized');
+            if (!this.dynamicBuffer)
+                throw new Error('DynamicBuffer is not initialized');
+            if (!this.metaBuffers)
+                throw new Error('MetaBuffer is not initialized');
+            if (!this.placeholderContext)
+                throw new Error('PlaceholderContext is not initialized');
+            if (!this.placeholderContext.isResolved)
+                throw new Error(`Not all placeholders are resolved: ${this.placeholderContext}`);
+            let staticBuffer = this.staticBuffer;
+            let dynamicBuffer = this.dynamicBuffer;
+            let metaBuffers = this.metaBuffers;
+            this._running = true;
+            if (DEBUG) {
+                let records = [];
+                let totalElapsedTime = 0;
+                for (let i = 0; i < this.executionInfos.length; i++) {
+                    let exec_info = this.executionInfos[i];
+                    let start = performance.now();
+                    yield this.webgpuHandler.executeSinglePipelineState('descriptor.' + exec_info.entry_func_name, exec_info.threadgroups_per_grid, exec_info.threads_per_thread_group, [staticBuffer, dynamicBuffer, metaBuffers[i]], true);
+                    let elapsedTime = performance.now() - start;
+                    records.push({
+                        'Kernel': exec_info.entry_func_name,
+                        'Elapsed time [ms]': elapsedTime
+                    });
+                    totalElapsedTime += elapsedTime;
+                }
+                let summary = Array.from(Object.values(records.reduce((summary, record) => {
+                    if (!(record['Kernel'] in summary)) {
+                        summary[record['Kernel']] = {
+                            'Kernel': record['Kernel'],
+                            'Count': 0,
+                            'Elapsed time [ms]': 0,
+                        };
+                    }
+                    summary[record['Kernel']]['Count']++;
+                    summary[record['Kernel']]['Elapsed time [ms]'] += record['Elapsed time [ms]'];
+                    return summary;
+                }, {})));
+                summary.forEach(record => record['Ratio [%]'] = (record['Elapsed time [ms]'] / totalElapsedTime).toFixed(2));
+                console.table(records);
+                console.table(summary);
+            }
+            else {
+                let complete_promise = null;
+                for (let i = 0; i < this.executionInfos.length; i++) {
+                    let exec_info = this.executionInfos[i];
+                    let is_last = i == this.executionInfos.length - 1;
+                    complete_promise = this.webgpuHandler.executeSinglePipelineState('descriptor.' + exec_info.entry_func_name, exec_info.threadgroups_per_grid, exec_info.threads_per_thread_group, [staticBuffer, dynamicBuffer, metaBuffers[i]], is_last);
+                }
+                yield complete_promise; //wait to finish final kernel
+            }
+            this._running = false;
+        });
+    }
 }
 
-/**
- * @module webdnn
- */
-/** Don't Remove This comment block */
-/**
- * `DescriptorRunner` provides interface to execute DNN model and access input and output buffers.
- */
-class DescriptorRunner {
-    constructor() {
-        /**
-         * For Developper:
-         *
-         * `DescriptorRunner` executes computation based on `GraphDescriptor`.
-         *
-         * Typically, DescriptorRunner takes 3 steps to execute DNN model.
-         *
-         * 1. Initialize static configurations
-         *
-         *    Initialize things independent from runtime configuration.
-         *
-         *      - `init()`
-         *      - `load()`
-         *
-         * 2. Initialize dynamic configurations
-         *
-         *    Initialize things depend on runtime configuration such as batch size, input image size, etc.
-         *
-         *      - `setPlaceholderValue()`
-         *      - `getInputViews()`
-         *      - `getOutputViews()`
-         *
-         * 3. Execute the model
-         *
-         *      - `run()`
-         *
-         * You need to do step 1 and 2 only once. We recommend to call `WebDNN.prepareAll()` instead
-         * to call `GraphDescriptor#load()` directly. In that method, all procedures in step 1 and 2 are performed.
-         */
-        this._running = false;
-        this.descriptor = null;
-        /**
-         * @protected
-         */
-        this.ignoreCache = false;
-    }
-    /**
-     * Return `true` if model is running.
-     * While running, calling run() again or modifying input is invalid.
-     */
-    get running() {
-        return this._running;
-    }
+/**
+ * @module webdnn/image
+ */
+/** Don't Remove This comment block */
+/**
+ * The data order
+ */
+var Order;
+(function (Order) {
+    /** `[Channel, Height, Width]` format */
+    Order[Order["CHW"] = 0] = "CHW";
+    /** `[Height, Width, Channel]` format */
+    Order[Order["HWC"] = 1] = "HWC";
+})(Order || (Order = {}));
+/**
+ * The color format
+ */
+var Color;
+(function (Color) {
+    /** RGB format */
+    Color[Color["RGB"] = 0] = "RGB";
+    /** BGR format */
+    Color[Color["BGR"] = 1] = "BGR";
+})(Color || (Color = {}));
+
+/**
+ * @module webdnn/image
+ */
+/** Don't Remove This comment block */
+/**
+ * Get canvas rendering context and check whether it is nonnull value.
+ *
+ * @param {CanvasRenderingContext2D} canvas
+ * @protected
+ */
+function getContext2D(canvas) {
+    let context = canvas.getContext('2d');
+    if (!context)
+        throw Error('CanvasRenderingContext2D initialization failed');
+    return context;
 }
 
-/**
- * @module webdnn
- */
-/** Don't Remove This comment block */
-/**
- * @private
- */
-function wait(duration = 10) {
-    // let console.log to be displayed, and prevent freeze
-    return new Promise(resolve => setTimeout(resolve, duration));
+/**
+ * @module webdnn/image
+ */
+/** Don't Remove This comment block */
+/**
+ * @protected
+ */
+function getImageDataFromCanvas(canvas, options = {}) {
+    let { srcX = 0, srcY = 0, srcW = canvas.width, srcH = canvas.height, dstX = 0, dstY = 0 } = options;
+    let { dstW = srcW, dstH = srcH } = options;
+    let imageData = getContext2D(canvas).getImageData(srcX, srcY, srcW, srcH);
+    if (dstX !== 0 || dstY !== 0 || srcW !== dstW || srcH !== dstH) {
+        imageData = cropAndResizeImageData(imageData, { dstX, dstY, dstW, dstH });
+    }
+    return imageData;
+}
+/**
+ * @protected
+ */
+function getImageDataFromDrawable(drawable, options = {}) {
+    let srcW, srcH;
+    if (drawable instanceof HTMLVideoElement) {
+        srcW = drawable.videoWidth;
+        srcH = drawable.videoHeight;
+    }
+    else if (drawable instanceof HTMLImageElement) {
+        srcW = drawable.naturalWidth;
+        srcH = drawable.naturalHeight;
+    }
+    else
+        throw TypeError('Failed to execute "getImageDataFromDrawable(drawable, options)": "drawable" must be an instanceof HTMLVideoElement or HTMLImageElement');
+    let { srcX = 0, srcY = 0, dstX = 0, dstY = 0, dstW = srcW, dstH = srcH } = options;
+    let canvas = document.createElement('canvas');
+    canvas.width = dstX + dstW;
+    canvas.height = dstY + dstH;
+    let context = getContext2D(canvas);
+    context.drawImage(drawable, srcX, srcY, srcW, srcH, dstX, dstY, dstW, dstH);
+    return context.getImageData(0, 0, dstX + dstW, dstY + dstH);
+}
+/**
+ * Source rectangle of source image is cropped and then copied into destination rectangle of new image data
+ *
+ * @param {ImageData} src
+ * @param {SourceRect & DestinationRect} options
+ * @returns {ImageData}
+ * @protected
+ */
+function cropAndResizeImageData(src, options = {}) {
+    let { srcX = 0, srcY = 0, srcW = src.width, srcH = src.height, dstX = 0, dstY = 0 } = options;
+    let { dstW = srcW, dstH = srcH } = options;
+    let canvas1 = document.createElement('canvas');
+    canvas1.width = srcW;
+    canvas1.height = srcH;
+    let context1 = getContext2D(canvas1);
+    context1.putImageData(src, -srcX, -srcY);
+    let canvas2 = document.createElement('canvas');
+    canvas2.width = dstX + dstW;
+    canvas2.height = dstY + dstH;
+    let context2 = getContext2D(canvas2);
+    context2.drawImage(canvas1, 0, 0, srcW, srcH, dstX, dstY, dstW, dstH);
+    return context2.getImageData(0, 0, dstX + dstW, dstY + dstH);
+}
+/**
+ * Return canvas `ImageData` object with specified scale.
+ *
+ * @param {HTMLCanvasElement | HTMLVideoElement | HTMLImageElement} image
+ * @param [options] Options
+ * @param {number} [options.srcX=0] left position of input clipping rect
+ * @param {number} [options.srcY=0] top position of input clipping rect
+ * @param {number} [options.srcW=canvas.width] width of input clipping rect
+ * @param {number} [options.srcH=canvas.height] height of input clipping rect
+ * @param {number} [options.dstW=options.srcW] width of output
+ * @param {number} [options.dstH=options.srcH] height of output
+ * @returns {ImageData}
+ * @protected
+ */
+function getImageData(image, options = {}) {
+    if (image instanceof HTMLCanvasElement) {
+        return getImageDataFromCanvas(image, options);
+    }
+    else if (image instanceof HTMLVideoElement || image instanceof HTMLImageElement) {
+        return getImageDataFromDrawable(image, options);
+    }
+    else
+        throw TypeError('Failed to execute "getImageData(image, options)": "image" must be an instance of HTMLCanvasElement, HTMLVideoElement, or HTMLImageElement');
+}
+/**
+ * @protected
+ */
+function setImageDataToCanvas(imageData, canvas, options = {}) {
+    let { srcX = 0, srcY = 0, srcW = imageData.width, srcH = imageData.height, dstX = 0, dstY = 0 } = options;
+    let { dstW = srcW, dstH = srcH } = options;
+    if (srcX !== 0 || srcY !== 0 || srcW !== dstW || srcH !== dstH) {
+        imageData = cropAndResizeImageData(imageData, { srcX, srcY, srcW, srcH, dstW, dstH });
+    }
+    getContext2D(canvas).putImageData(imageData, dstX, dstY);
 }
-/**
- * @protected
- */
-class DescriptorRunnerFallback extends DescriptorRunner {
-    constructor() {
-        super(...arguments);
-        this.backendName = 'fallback';
-    }
-    static checkAvailability() {
-        return true;
-    }
-    init() {
-        return __awaiter(this, void 0, void 0, function* () {
-            //nothing to do
-        });
-    }
-    load(directory, progressCallback) {
-        return __awaiter(this, void 0, void 0, function* () {
-            let [descriptor, weightRawArray] = yield Promise.all([
-                webdnnFetch(`${directory}/graph_${this.backendName}.json`, { ignoreCache: this.ignoreCache, progressCallback: progressCallback })
-                    .then(res => res.json()),
-                webdnnFetch(`${directory}/weight_${this.backendName}.bin`, { ignoreCache: this.ignoreCache })
-                    .then(res => readArrayBufferProgressively(res, progressCallback))
-            ]);
-            this.setDescriptor(descriptor);
-            yield this.compile();
-            yield this.initializeStaticBuffer(weightRawArray);
-            if (this.placeholderContext && this.placeholderContext.isResolved)
-                yield this.initializeDynamicBuffer();
-        });
-    }
-    setDescriptor(descriptor) {
-        this.descriptor = descriptor;
-        // reset
-        this.placeholderContext = new PlaceholderContext();
-        this.placeholderContext.update(descriptor.placeholders);
-        this.kernelObj = null;
-        this.variableMap = null;
-        this.outputViews = null;
-        this.inputViews = null;
-        this.staticBuffer = null;
-        this.dynamicBuffer = null;
-    }
-    compile() {
-        return __awaiter(this, void 0, void 0, function* () {
-            if (!this.descriptor)
-                throw new Error('Descriptor is not loaded');
-            let dnn_fallback_kernel = null;
-            eval(this.descriptor.kernel_source);
-            this.kernelObj = dnn_fallback_kernel;
-        });
-    }
-    initializeStaticBuffer(weightRawArray) {
-        return __awaiter(this, void 0, void 0, function* () {
-            if (!this.descriptor)
-                throw new Error('Descriptor is not loaded');
-            let descriptor = this.descriptor;
-            let staticBuffer = new Float32Array(descriptor.memory_layout.static.size);
-            this.staticBuffer = staticBuffer;
-            let variableMap = this.variableMap || new Map();
-            this.variableMap = variableMap;
-            Object.entries(descriptor.memory_layout.static.allocations)
-                .forEach(([name, allocation]) => {
-                variableMap.set(name, new Float32Array(staticBuffer.buffer, allocation.offset * Float32Array.BYTES_PER_ELEMENT, allocation.size));
-            });
-            let decoder = get_weight_decoder(this.descriptor.weight_encoding);
-            staticBuffer.set(yield decoder.decode(new Uint8Array(weightRawArray), this.descriptor.memory_layout));
-            (yield this.getInputViews())
-                .filter(view => !view.isDynamic)
-                .forEach(view => view.setArrayBuffer(staticBuffer.buffer));
-            (yield this.getOutputViews())
-                .filter(view => !view.isDynamic)
-                .forEach(view => view.setArrayBuffer(staticBuffer.buffer));
-        });
-    }
-    initializeDynamicBuffer() {
-        return __awaiter(this, void 0, void 0, function* () {
-            if (!this.descriptor)
-                throw new Error('Descriptor is not loaded');
-            if (!this.placeholderContext)
-                throw new Error('PlaceholderContext is not initialized');
-            let descriptor = this.descriptor;
-            let placeholderContext = this.placeholderContext;
-            let dynamicBuffer = new Float32Array(placeholderContext.resolve(descriptor.memory_layout.dynamic.size));
-            this.dynamicBuffer = dynamicBuffer;
-            let variableMap = this.variableMap || new Map();
-            this.variableMap = variableMap;
-            Object.entries(descriptor.memory_layout.dynamic.allocations)
-                .forEach(([name, allocation]) => {
-                variableMap.set(name, new Float32Array(dynamicBuffer.buffer, placeholderContext.resolve(allocation.offset) * Float32Array.BYTES_PER_ELEMENT, placeholderContext.resolve(allocation.size)));
-            });
-            (yield this.getInputViews())
-                .filter(view => view.isDynamic)
-                .forEach(view => view.setArrayBuffer(dynamicBuffer.buffer));
-            (yield this.getOutputViews())
-                .filter(view => view.isDynamic)
-                .forEach(view => view.setArrayBuffer(dynamicBuffer.buffer));
-        });
-    }
-    setPlaceholderValue(values) {
-        return __awaiter(this, void 0, void 0, function* () {
-            if (!this.placeholderContext)
-                throw new Error('placeholderContext is not initialized');
-            let placeholderContext = this.placeholderContext;
-            placeholderContext.update(values);
-            if (!placeholderContext.isResolved)
-                return;
-            yield this.initializeDynamicBuffer();
-        });
-    }
-    run() {
-        return __awaiter(this, void 0, void 0, function* () {
-            if (this._running)
-                throw new Error('Calling another run() while running.');
-            if (!this.descriptor)
-                throw new Error('Descriptor is not loaded');
-            if (!this.placeholderContext)
-                throw new Error('placeholderContext is not initialized');
-            if (!this.variableMap)
-                throw new Error('Variable map is not initialized');
-            if (!this.staticBuffer)
-                throw new Error('StaticBuffer map is not initialized');
-            if (!this.dynamicBuffer)
-                throw new Error('DynamicBuffer map is not initialized');
-            if (!this.inputViews || !this.outputViews)
-                throw new Error('getInputViews() and getOutputViews() must be called prior to run');
-            let variableMap = this.variableMap;
-            let placeholderContext = this.placeholderContext;
-            let executionInfos = this.descriptor.exec_infos
-                .map(executionInfo => placeholderContext.resolve(executionInfo));
-            let startDate = Date.now();
-            let lastDate = Date.now();
-            this._running = true;
-            for (let i = 0; i < executionInfos.length; i++) {
-                let currentDate = Date.now();
-                if (currentDate - lastDate >= 1000) {
-                    console.log(`Processed ${i}/${executionInfos.length} kernels in ${currentDate - startDate} ms`);
-                    lastDate = currentDate;
-                    yield wait();
-                }
-                let executionInfo = executionInfos[i];
-                let inputs = executionInfo.inputs.map((name) => variableMap.get(name));
-                let outputs = executionInfo.outputs.map((name) => variableMap.get(name));
-                this.kernelObj[executionInfo.entry_func_name](inputs, outputs, executionInfo.call_option);
-            }
-            console.log(`Processed ${executionInfos.length}/${executionInfos.length} kernels in ${Date.now() - startDate} ms`);
-            this._running = false;
-        });
-    }
-    getInputViews() {
-        if (this.inputViews)
-            return this.inputViews;
-        if (!this.descriptor)
-            throw new Error('Descriptor is not loaded');
-        if (!this.placeholderContext)
-            throw new Error('PlaceholderContext is not initialized');
-        let descriptor = this.descriptor;
-        let placeholderContext = this.placeholderContext;
-        this.inputViews = descriptor.inputs.map(name => {
-            let allocation = descriptor.memory_layout.static.allocations[name] || descriptor.memory_layout.dynamic.allocations[name];
-            let view = new SymbolicFloat32Array(allocation, placeholderContext);
-            return view;
-        });
-        return this.inputViews;
-    }
-    getOutputViews() {
-        if (this.outputViews)
-            return this.outputViews;
-        if (!this.descriptor)
-            throw new Error('Descriptor is not loaded');
-        if (!this.placeholderContext)
-            throw new Error('PlaceholderContext is not initialized');
-        let descriptor = this.descriptor;
-        let placeholderContext = this.placeholderContext;
-        this.outputViews = descriptor.outputs.map(name => {
-            let allocation = descriptor.memory_layout.static.allocations[name] || descriptor.memory_layout.dynamic.allocations[name];
-            let view = new SymbolicFloat32Array(allocation, placeholderContext);
-            return view;
-        });
-        return this.outputViews;
-    }
+
+/**
+ * @module webdnn/image
+ */
+/** Don't Remove This comment block */
+/**
+ * Load image of specified url
+ *
+ * @param {string} url the image url
+ * @returns {Promise<HTMLImageElement>} image element
+ */
+function loadImageByUrl(url) {
+    return __awaiter(this, void 0, void 0, function* () {
+        let image = document.createElement('img');
+        return new Promise((resolve, reject) => {
+            image.onload = resolve;
+            image.onerror = reject;
+            image.src = url;
+        })
+            .then(() => image);
+    });
+}
+/* istanbul ignore next */
+/**
+ * Load image file selected in `<input type="file">` element.
+ *
+ * @param {HTMLInputElement} input the `<input type="file">` element
+ * @returns {Promise<HTMLImageElement>} image element
+ */
+function loadImageFromFileInput(input) {
+    return __awaiter(this, void 0, void 0, function* () {
+        let files = input.files;
+        if (!files || files.length == 0)
+            throw new Error('No file is selected');
+        let url = URL.createObjectURL(files[0]);
+        return loadImageByUrl(url);
+    });
+}
+/* istanbul ignore next */
+/**
+ * Load image selected in file picker dialog
+ *
+ * Currently, web specification not supported the case if the dialog is canceled and no file is selected. In this case,
+ * the returned promise will never be resolved.
+ *
+ * @returns {Promise<HTMLImageElement>} image element
+ * @protected
+ */
+function loadImageByDialog() {
+    return __awaiter(this, void 0, void 0, function* () {
+        if (navigator.userAgent.match(/Chrome|Firefox/)) {
+            /* OK */
+        }
+        else {
+            throw Error('This browser does not support opening File-Picker-Dialog programmatically.');
+        }
+        let input = document.createElement('input');
+        input.type = 'file';
+        input.accept = 'image/*';
+        return new Promise((resolve) => {
+            input.onchange = () => resolve(loadImageFromFileInput(input));
+            input.click();
+        });
+    });
 }
 
-/**
- * @module webdnn
- */
-/** Don't Remove This comment block */
-/**
- * @protected
- */
-class DescriptorRunnerWebassembly extends DescriptorRunner {
-    constructor() {
-        super();
-        this.backendName = 'webassembly';
-        this.worker_promise_reject_func = null;
-        this.worker_initial_error = null;
-        if (typeof Worker === 'undefined')
-            throw new Error('WebWorker is needed for WebAssembly backend');
-        if (typeof WebAssembly !== 'object') {
-            console.warn('WebAssembly is not supported on this browser, trying to use asm.js code');
-        }
-    }
-    static checkAvailability() {
-        return 'Worker' in window;
-    }
-    init() {
-        //nothing to do
-        return Promise.resolve();
-    }
-    load(directory, progressCallback) {
-        return __awaiter(this, void 0, void 0, function* () {
-            let graph_url = `${directory}/graph_${this.backendName}.json`;
-            let graph_fetch = yield webdnnFetch(graph_url, { ignoreCache: this.ignoreCache });
-            this.descriptor = yield graph_fetch.json();
-            this.placeholderContext = new PlaceholderContext(this.descriptor.placeholders);
-            // for browsers which does not support wasm, try asm.js code
-            let kernel_backend = typeof WebAssembly === 'object' ? 'webassembly' : 'asmjs';
-            let worker_entry_js_path = `${directory}/kernels_${kernel_backend}.js`;
-            if (this.ignoreCache) {
-                worker_entry_js_path += '?t=' + Date.now();
-            }
-            worker_entry_js_path = transformUrl(worker_entry_js_path);
-            this.worker_entry_js_path = worker_entry_js_path;
-            yield this.compile();
-<<<<<<< HEAD
-            let weight_url = `${weightDirectory || directory}/weight_${this.backendName}.bin`;
-            let weight_fetch = yield webdnnFetch(weight_url, { ignoreCache: this.ignoreCache, progressCallback: progressCallback });
-=======
-            let weight_url = `${directory}/weight_${this.backendName}.bin`;
-            let weight_fetch = yield webdnnFetch(weight_url, { ignoreCache: this.ignoreCache });
->>>>>>> a8705602
-            let weights_data_ab = yield readArrayBufferProgressively(weight_fetch, progressCallback);
-            yield this.loadWeights(new Uint8Array(weights_data_ab));
-            //assign buffer to input/output buffer view
-            (yield this.getInputViews())
-                .filter(view => !view.isDynamic)
-                .forEach(view => view.setArrayBuffer((new Float32Array(view.length)).buffer));
-            (yield this.getOutputViews())
-                .filter(view => !view.isDynamic)
-                .forEach(view => view.setArrayBuffer((new Float32Array(view.length)).buffer));
-        });
-    }
-    setPlaceholderValue(values) {
-        return __awaiter(this, void 0, void 0, function* () {
-            if (!this.placeholderContext)
-                throw new Error('PlaceholderContext is not initialized.');
-            let placeholderContext = this.placeholderContext;
-            placeholderContext.update(values);
-            if (!placeholderContext.isResolved)
-                return;
-            if (!this.descriptor)
-                throw new Error('Descriptor is not loaded');
-            let descriptor = this.descriptor;
-            let unresolvedValueLists = descriptor.unresolved_value_lists;
-            let metaBufferFillList = [];
-            for (let kernel_order = 0; kernel_order < unresolvedValueLists.length; kernel_order++) {
-                let unresolvedValueList = unresolvedValueLists[kernel_order];
-                unresolvedValueList.forEach((offset_placeholder) => {
-                    let resolved_value = placeholderContext.resolve(offset_placeholder.placeholder);
-                    metaBufferFillList.push(kernel_order, offset_placeholder.offset, resolved_value);
-                });
-            }
-            (yield this.getInputViews())
-                .filter(view => view.isDynamic)
-                .forEach(view => view.setArrayBuffer((new Float32Array(view.length)).buffer));
-            (yield this.getOutputViews())
-                .filter(view => view.isDynamic)
-                .forEach(view => view.setArrayBuffer((new Float32Array(view.length)).buffer));
-            let dynamicBufferSize = this.placeholderContext.resolve(this.descriptor.memory_layout.dynamic.size);
-            yield this.setPlaceholderValueWorker(dynamicBufferSize, new Int32Array(metaBufferFillList));
-        });
-    }
-    setPlaceholderValueWorker(dynamicBufferSize, metaBufferFillArray) {
-        if (!this.worker)
-            throw Error("Worker is not initialized");
-        let worker = this.worker;
-        return new Promise((resolve, reject) => {
-            worker.onmessage = (event) => {
-                if (event.data === 0) {
-                    resolve();
-                }
-                else {
-                    console.log(event.data);
-                    worker.terminate();
-                    reject(new Error(event.data));
-                }
-            };
-            worker.postMessage({ type: 'set_dynamic_buffer', size: dynamicBufferSize, data: metaBufferFillArray });
-        });
-    }
-    compile() {
-        let worker = new Worker(this.worker_entry_js_path);
-        worker.onerror = (event) => {
-            console.error(event);
-            this._running = false;
-            // console.error('Worker Exception: ' + event.message);
-            if (this.worker_promise_reject_func) {
-                this.worker_promise_reject_func(event);
-            }
-            else {
-                this.worker_initial_error = event;
-            }
-        };
-        let promise = new Promise((resolve, reject) => {
-            // occurs when this.worker_entry_js_path is 404
-            if (this.worker_initial_error)
-                return reject(this.worker_initial_error);
-            this.worker_promise_reject_func = reject;
-            worker.onmessage = (event) => {
-                if (event.data === 0) {
-                    resolve();
-                }
-                else {
-                    console.error(event.data);
-                    worker.terminate();
-                    reject(new Error(event.data));
-                }
-            };
-        });
-        this.worker = worker;
-        return promise;
-    }
-    loadWeights(weightsData) {
-        return __awaiter(this, void 0, void 0, function* () {
-            if (!this.descriptor)
-                throw new Error('Descriptor is not loaded');
-            if (!this.worker)
-                throw new Error('Worker is not initialized');
-            let decoder = get_weight_decoder(this.descriptor.weight_encoding);
-            let weight_data = yield decoder.decode(weightsData, this.descriptor.memory_layout);
-            let worker = this.worker;
-            let promise = new Promise((resolve, reject) => {
-                this.worker_promise_reject_func = reject;
-                worker.onmessage = (event) => {
-                    if (event.data === 0) {
-                        resolve();
-                    }
-                    else {
-                        console.log(event.data);
-                        worker.terminate();
-                        reject(new Error(event.data));
-                    }
-                };
-                worker.postMessage({ type: 'weight', data: weight_data }, [weight_data.buffer]);
-            });
-            return promise;
-        });
-    }
-    getInputViews() {
-        if (this.inputViews)
-            return this.inputViews;
-        if (!this.descriptor)
-            throw new Error('Descriptor is not loaded');
-        if (!this.placeholderContext)
-            throw new Error('PlaceholderContext is not initialized');
-        let descriptor = this.descriptor;
-        let placeholderContext = this.placeholderContext;
-        this.inputViews = descriptor.inputs.map(name => {
-            let allocation = descriptor.memory_layout.static.allocations[name] || descriptor.memory_layout.dynamic.allocations[name];
-            let view = new SymbolicFloat32Array(allocation, placeholderContext, true);
-            return view;
-        });
-        return this.inputViews;
-    }
-    getOutputViews() {
-        if (this.outputViews)
-            return this.outputViews;
-        if (!this.descriptor)
-            throw new Error('Descriptor is not loaded');
-        if (!this.placeholderContext)
-            throw new Error('PlaceholderContext is not initialized');
-        let descriptor = this.descriptor;
-        let placeholderContext = this.placeholderContext;
-        this.outputViews = descriptor.outputs.map(name => {
-            let allocation = descriptor.memory_layout.static.allocations[name] || descriptor.memory_layout.dynamic.allocations[name];
-            // buffer for SymbolicFloat32Array is dedicated for IO, since computation is performed on separate memory space.
-            let view = new SymbolicFloat32Array(allocation, placeholderContext, true);
-            return view;
-        });
-        return this.outputViews;
-    }
-    run() {
-        return __awaiter(this, void 0, void 0, function* () {
-            if (this._running)
-                throw new Error('Calling another run() while running.');
-            if (!this.descriptor)
-                throw new Error('Descriptor is not loaded');
-            if (!this.inputViews || !this.outputViews)
-                throw new Error('getInputViews and getOutputViews must be called prior to run');
-            if (!this.worker)
-                throw new Error('Worker is not initialized');
-            let descriptor = this.descriptor;
-            let worker = this.worker;
-            let inputViews = this.inputViews;
-            let outputViews = this.outputViews;
-            let promise = new Promise((resolve, reject) => {
-                // TODO: better way not to generate function on every run
-                this.worker_promise_reject_func = reject;
-                worker.onmessage = (event) => {
-                    if (Array.isArray(event.data)) {
-                        for (let i = 0; i < event.data.length; i++) {
-                            outputViews[i].set(event.data[i]);
-                        }
-                        this._running = false;
-                        resolve();
-                    }
-                    else {
-                        console.log(event.data);
-                        worker.terminate();
-                        this._running = false;
-                        reject(new Error(event.data));
-                    }
-                };
-                let allocations = [descriptor.memory_layout.static.allocations, descriptor.memory_layout.dynamic.allocations];
-                let inputs = [];
-                for (let i = 0; i < descriptor.inputs.length; i++) {
-                    for (let allocation_space = 0; allocation_space < 2; allocation_space++) {
-                        let var_alloc = allocations[allocation_space][descriptor.inputs[i]];
-                        if (var_alloc) {
-                            let symAb = inputViews[i];
-                            inputs.push({
-                                space: allocation_space,
-                                offset: symAb.offset,
-                                size: symAb.length,
-                                data: symAb.toActual()
-                            });
-                            break;
-                        }
-                    }
-                }
-                let outputs = [];
-                for (let i = 0; i < descriptor.outputs.length; i++) {
-                    for (let allocation_space = 0; allocation_space < 2; allocation_space++) {
-                        let var_alloc = allocations[allocation_space][descriptor.outputs[i]];
-                        if (var_alloc) {
-                            let symAb = outputViews[i];
-                            outputs.push({ space: allocation_space, offset: symAb.offset, size: symAb.length });
-                            break;
-                        }
-                    }
-                }
-                this._running = true;
-                worker.postMessage({ type: 'run', inputs: inputs, outputs: outputs });
-            });
-            return promise;
-        });
-    }
+/**
+ * @module webdnn/image
+ */
+/** Don't Remove This comment block */
+/**
+ * Get image array as `{Float32 or Int32}ArrayBufferView` from ImageData object.
+ *
+ * @see getImageArrayFromCanvas
+ *
+ * @param {ImageData} imageData Canvas ImageData object
+ * @param [options] Options
+ * @param [options.type=Float32Array] Data type of image array. Valid value is `Float32Array` or `Int32Array`.
+ * @param {Color} [options.color=Color.RGB] Color order of image array
+ * @param {Order} [options.order=Order.HWC] Data order of image array
+ * @param {number[]} [options.bias=[0, 0, 0]] Bias value of image data (`ImageData = ImageArray + bias`). This value is
+ * parsed based on `options.order`.
+ * @returns {ArrayBufferView} buffer with specified type
+ * @protected
+ */
+function getImageArrayFromImageData(imageData, options = {}) {
+    let { type = Float32Array, color = Color.RGB, order = Order.HWC, bias = [0, 0, 0], scale = [1, 1, 1] } = options;
+    const width = imageData.width;
+    const height = imageData.height;
+    let data = imageData.data;
+    let array = new type(width * height * 3);
+    let biasR, biasG, biasB;
+    let scaleR, scaleG, scaleB;
+    switch (color) {
+        case Color.RGB:
+            [scaleR, scaleG, scaleB] = scale;
+            [biasR, biasG, biasB] = bias;
+            switch (order) {
+                case Order.HWC:
+                    for (let h = 0; h < height; h++) {
+                        for (let w = 0; w < width; w++) {
+                            array[(h * width + w) * 3 + 0] = (data[(h * width + w) * 4 + 0] - biasR) / scaleR;
+                            array[(h * width + w) * 3 + 1] = (data[(h * width + w) * 4 + 1] - biasG) / scaleG;
+                            array[(h * width + w) * 3 + 2] = (data[(h * width + w) * 4 + 2] - biasB) / scaleB;
+                        }
+                    }
+                    break;
+                case Order.CHW:
+                    for (let h = 0; h < height; h++) {
+                        for (let w = 0; w < width; w++) {
+                            array[(0 * height + h) * width + w] = (data[(h * width + w) * 4 + 0] - biasR) / scaleR;
+                            array[(1 * height + h) * width + w] = (data[(h * width + w) * 4 + 1] - biasG) / scaleG;
+                            array[(2 * height + h) * width + w] = (data[(h * width + w) * 4 + 2] - biasB) / scaleB;
+                        }
+                    }
+                    break;
+            }
+            break;
+        case Color.BGR:
+            [biasB, biasG, biasR] = bias;
+            [scaleB, scaleG, scaleR] = scale;
+            switch (order) {
+                case Order.HWC:
+                    for (let h = 0; h < height; h++) {
+                        for (let w = 0; w < width; w++) {
+                            array[(h * width + w) * 3 + 0] = (data[(h * width + w) * 4 + 2] - biasR) / scaleR;
+                            array[(h * width + w) * 3 + 1] = (data[(h * width + w) * 4 + 1] - biasG) / scaleG;
+                            array[(h * width + w) * 3 + 2] = (data[(h * width + w) * 4 + 0] - biasB) / scaleB;
+                        }
+                    }
+                    break;
+                case Order.CHW:
+                    for (let h = 0; h < height; h++) {
+                        for (let w = 0; w < width; w++) {
+                            array[(0 * height + h) * width + w] = (data[(h * width + w) * 4 + 2] - biasR) / scaleR;
+                            array[(1 * height + h) * width + w] = (data[(h * width + w) * 4 + 1] - biasG) / scaleG;
+                            array[(2 * height + h) * width + w] = (data[(h * width + w) * 4 + 0] - biasB) / scaleB;
+                        }
+                    }
+                    break;
+            }
+            break;
+    }
+    return array;
+}
+/**
+ * Get image array from canvas element as `{Float32 or Int32}ArrayBufferView`.
+ *
+ * @example <caption>Get image data into Float32Array</caption>
+ *
+ * let array = getImageArrayFromCanvas(canvas);
+ *
+ * @example <caption>Get image data with rescaling to 224x224</caption>
+ *
+ * let array = getImageArrayFromCanvas(canvas, { dstW: 224, dstH: 224 });
+ *
+ * @example <caption>Get image data with considering mean image value normalization</caption>
+ *
+ * let array = getImageArrayFromCanvas(canvas, { bias: [MEAN_B, MEAN_G, MEAN_R], color: BGR });
+ *
+ * @param {HTMLCanvasElement} canvas Canvas
+ * @param [options] Options
+ * @param [options.type=Float32Array] Data type of image array. Valid value is `Float32Array` or `Int32Array`.
+ * @param {Color} [options.color=Color.RGB] Color order of image array
+ * @param {Order} [options.order=Order.HWC] Data order of image array
+ * @param {number} [options.srcX=0] left position of input clipping rect
+ * @param {number} [options.srcY=0] top position of input clipping rect
+ * @param {number} [options.srcW=canvas.width] width of input clipping rect
+ * @param {number} [options.srcH=canvas.height] height of input clipping rect
+ * @param {number} [options.dstW=canvas.width] width of output
+ * @param {number} [options.dstH=canvas.height] height of output
+ * @param {number[]} [options.bias=[0, 0, 0]] Bias value of image data (`ImageData = ImageArray + bias`). This value is
+ * parsed based on `options.order`.
+ * @returns {ImageData} buffer with specified type
+ * @protected
+ */
+function getImageArrayFromCanvas(canvas, options = {}) {
+    let { type = Float32Array, color = Color.RGB, order = Order.HWC, srcX = 0, srcY = 0, srcW = canvas.width, srcH = canvas.height, dstX = 0, dstY = 0, bias = [0, 0, 0], scale = [1, 1, 1] } = options;
+    let { dstW = srcW, dstH = srcH } = options;
+    let imageData = getImageData(canvas, { srcX, srcY, srcW, srcH, dstX, dstY, dstW, dstH });
+    return getImageArrayFromImageData(imageData, { type, color, order, bias, scale });
+}
+/**
+ * Get image array from image element as `{Float32 or Int32}ArrayBufferView`.
+ *
+ * @example <caption>Get image data into Float32Array</caption>
+ *
+ * let array = getImageArrayFromCanvas(canvas);
+ *
+ * @example <caption>Get image data with rescaling to 224x224</caption>
+ *
+ * let array = getImageArrayFromCanvas(canvas, { dstW: 224, dstH: 224 });
+ *
+ * @example <caption>Get image data with considering mean image value normalization</caption>
+ *
+ * let array = getImageArrayFromCanvas(canvas, { bias: [MEAN_B, MEAN_G, MEAN_R], color: BGR });
+ *
+ * @param {HTMLImageElement|HTMLVideoElement} drawable Image
+ * @param [options] Options
+ * @param [options.type=Float32Array] Data type of image array. Valid value is `Float32Array` or `Int32Array`.
+ * @param {Color} [options.color=Color.RGB] Color order of image array
+ * @param {Order} [options.order=Order.HWC] Data order of image array
+ * @param {number} [options.srcX=0] left position of input clipping rect
+ * @param {number} [options.srcY=0] top position of input clipping rect
+ * @param {number} [options.srcW=canvas.width] width of input clipping rect
+ * @param {number} [options.srcH=canvas.height] height of input clipping rect
+ * @param {number} [options.dstW=canvas.width] width of output
+ * @param {number} [options.dstH=canvas.height] height of output
+ * @param {number[]} [options.bias=[0, 0, 0]] Bias value of image data (`ImageData = ImageArray + bias`). This value is
+ * parsed based on `options.order`.
+ * @returns {ImageData} buffer with specified type
+ * @protected
+ */
+function getImageArrayFromDrawable(drawable, options = {}) {
+    let srcW, srcH;
+    if (drawable instanceof HTMLVideoElement) {
+        srcW = drawable.videoWidth;
+        srcH = drawable.videoHeight;
+    }
+    else if (drawable instanceof HTMLImageElement) {
+        srcW = drawable.naturalWidth;
+        srcH = drawable.naturalHeight;
+    }
+    else if (drawable instanceof HTMLCanvasElement) {
+        return getImageArrayFromCanvas(drawable, options);
+    }
+    else if (drawable instanceof ImageData) {
+        return getImageArrayFromImageData(drawable, options);
+    }
+    else
+        throw TypeError('Failed to execute "getImageDataFromDrawable(drawable, options)": "drawable" must be an instanceof Drawable');
+    let { type = Float32Array, color = Color.RGB, order = Order.HWC, srcX = 0, srcY = 0, dstX = 0, dstY = 0, dstW = srcW, dstH = srcH, bias = [0, 0, 0], scale = [1, 1, 1] } = options;
+    let canvas = document.createElement('canvas');
+    canvas.width = dstX + dstW;
+    canvas.height = dstY + dstH;
+    let context = getContext2D(canvas);
+    context.drawImage(drawable, srcX, srcY, srcW, srcH, dstX, dstY, dstW, dstH);
+    return getImageArrayFromCanvas(canvas, { type, color, order, bias, scale });
+}
+/**
+ * Create typed array by packing image data from image source with specified options.
+ *
+ * First, this method loads specified image resource. The behavior of this method depends on the `image` argument.
+ *
+ * - If `image` is an instance of `string`, it will be regarded as image url, and this method fetches that url.
+ *
+ * - If `image` is an instance of `HTMLInputElement`, it will be regarded as file inpu,
+ *   and this method loads the selected image file.
+ *
+ * - Otherwise, `image` will be regarded as drawable object.
+ *
+ * Then, loaded images are packed into typed array based on `options` argument.
+ *
+ * - The image is cropped based on [[SourceRect|`{srcX, srcY, srcW, srcH}`]].
+ *   As default, entire image is used.
+ *
+ * - The image is resized and translated into [[DestinationRect|`{dstX, dstY, dstW, dstH}`]].
+ *   As default, no resize and translation is performed.
+ *
+ * - [[ImageArrayOption.type|`options.type`]] is the type of packed typed array. As default, Float32Array is used.
+ *
+ * - [[ImageArrayOption.type|`options.color`]] is the color format of packed typed array. As default, [[Color.RGB|`RGB`]] is used.
+ *
+ * - [[ImageArrayOption.type|`options.order`]] is the data order of packed typed array. As default, [[Order.HWC|`HWC`]] is used.
+ *
+ * - [[ImageArrayOption.bias|`options.bias`]] is the bias value.
+ *   If specified, this method **subtracts** this value from original pixel value.
+ *
+ * - [[ImageArrayOption.scale|`options.scale`]] is the scale value. If specified, original pixel values are **divided** by this value.
+ *   [[ImageArrayOption.scale|`options.scale`]] and [[ImageArrayOption.bias|`options.bias`]] is used for converting pixel value `x` and
+ *   packed value `y` as follows:
+ *
+ *   - `y = (x - bias) / scale`
+ *   - `x= y * scale + bias`
+ *
+ * ### Examples
+ *
+ * - Load image of specified url
+ *
+ *   ```ts
+ *   let image = await WebDNN.Image.load('./cat.png');
+ *   ```
+ *
+ * - Load image selected in file input and resize it into 224 x 224
+ *
+ *   ```ts
+ *   let input = document.querySelector('input[type=file]');
+ *   let image = await WebDNN.Image.load(input, { dstW: 224, dstH: 224 });
+ *   ```
+ *
+ * - Load image data from canvas, normalize it into range `[-1, 1)`. In this case, normalized value `y` can be
+ *   calculated from pixel value `x` as follows: `y = (x - 128) / 128`.
+ *
+ *   ```ts
+ *   let canvas = document.getElementsByTagName('canvas')[0];
+ *   let image = await WebDNN.Image.load(canvas, { bias: [128, 128, 128], scale: [128, 128, 128] });
+ *   ```
+ *
+ * @param image please see above descriptions
+ * @param options please see above descriptions.
+ * @returns Created typed array
+ */
+function getImageArray(image, options = {}) {
+    return __awaiter(this, void 0, void 0, function* () {
+        if (typeof image === 'string') {
+            return getImageArrayFromDrawable(yield loadImageByUrl(image), options);
+        }
+        else if (image instanceof HTMLInputElement) {
+            return getImageArrayFromDrawable(yield loadImageFromFileInput(image), options);
+        }
+        else if (image instanceof HTMLCanvasElement) {
+            return getImageArrayFromCanvas(image, options);
+        }
+        else if (image instanceof HTMLImageElement || image instanceof HTMLVideoElement) {
+            return getImageArrayFromDrawable(image, options);
+            // FIXME: This feature is not supported for all web browsers.
+            // } else if (image === null) {
+            //     return getImageArrayFromDrawable(await loadImageByDialog(), options);
+        }
+        else
+            throw TypeError('Failed to execute "getImageData(image, options)": "image" must be an instance of string,' +
+                ' HTMLInputElement, HTMLCanvasElement, HTMLImageElement, or HTMLVideoElement object');
+    });
+}
+/**
+ * Set image array data into canvas.
+ *
+ * ### Examples
+ *
+ * - Show DNN model's result
+ *
+ *   ```ts
+ *   let runner = await WebDNN.load('./model');
+ *   let output = runner.getOutputViews()[0];
+ *
+ *   await runner.run();
+ *
+ *   WebDNN.Image.setImageArrayToCanvas(output.toActual(), 256, 256, document.getElementById('canvas'))
+ *   ```
+ *
+ * - Generally image generation model's result contains noise pixel at their edge because of convolution's padding.
+ *   In follow example, these noise are cut off.
+ *
+ *   ```ts
+ *   WebDNN.Image.setImageArrayToCanvas(output, 256, 256, canvas, {
+ *      srcX: 16, srcY: 16, srcH: 256-16*2, srcW: 256-16*2, // Discard both ends 16px
+ *      dstW: 256, dstH: 256  // Resize cropped image into original output size.
+ *   });
+ *   ```
+ *
+ * @param array array which contains image data
+ * @param imageW width of image
+ * @param imageH height of image. The length of `array` must be `imageW * imageH * (# of channels)`
+ * @param canvas destination canvas
+ * @param options please see above descriptions and descriptions in [[webdnn/image.getImageArray|getImageArray()]].
+ */
+function setImageArrayToCanvas(array, imageW, imageH, canvas, options = {}) {
+    let { color = Color.RGB, order = Order.HWC, srcX = 0, srcY = 0, srcW = imageW, srcH = imageH, dstX = 0, dstY = 0, dstW = canvas.width, dstH = canvas.height, bias = [0, 0, 0], scale = [1, 1, 1] } = options;
+    let data = new Uint8ClampedArray(srcW * srcH * 4);
+    let biasR, biasG, biasB;
+    let scaleR, scaleG, scaleB;
+    switch (color) {
+        case Color.RGB:
+            [biasR, biasG, biasB] = bias;
+            [scaleR, scaleG, scaleB] = scale;
+            switch (order) {
+                case Order.HWC:
+                    for (let h = srcY; h < srcY + srcH; h++) {
+                        for (let w = srcX; w < srcX + srcW; w++) {
+                            data[(h * imageW + w) * 4 + 0] = array[(h * imageW + w) * 3 + 0] * scaleR + biasR;
+                            data[(h * imageW + w) * 4 + 1] = array[(h * imageW + w) * 3 + 1] * scaleG + biasG;
+                            data[(h * imageW + w) * 4 + 2] = array[(h * imageW + w) * 3 + 2] * scaleB + biasB;
+                            data[(h * imageW + w) * 4 + 3] = 255;
+                        }
+                    }
+                    break;
+                case Order.CHW:
+                    for (let h = srcY; h < srcY + srcH; h++) {
+                        for (let w = srcX; w < srcX + srcW; w++) {
+                            data[(h * imageW + w) * 4 + 0] = array[(0 * imageH + h) * imageW + w] * scaleR + biasR;
+                            data[(h * imageW + w) * 4 + 1] = array[(1 * imageH + h) * imageW + w] * scaleG + biasG;
+                            data[(h * imageW + w) * 4 + 2] = array[(2 * imageH + h) * imageW + w] * scaleB + biasB;
+                            data[(h * imageW + w) * 4 + 3] = 255;
+                        }
+                    }
+                    break;
+            }
+            break;
+        case Color.BGR:
+            [biasB, biasG, biasR] = bias;
+            [scaleB, scaleG, scaleR] = scale;
+            switch (order) {
+                case Order.HWC:
+                    for (let h = srcY; h < srcY + srcH; h++) {
+                        for (let w = srcX; w < srcX + srcW; w++) {
+                            data[(h * imageW + w) * 4 + 0] = array[(h * imageW + w) * 3 + 2] * scaleR + biasR;
+                            data[(h * imageW + w) * 4 + 1] = array[(h * imageW + w) * 3 + 1] * scaleG + biasG;
+                            data[(h * imageW + w) * 4 + 2] = array[(h * imageW + w) * 3 + 0] * scaleB + biasB;
+                            data[(h * imageW + w) * 4 + 3] = 255;
+                        }
+                    }
+                    break;
+                case Order.CHW:
+                    for (let h = srcY; h < srcY + srcH; h++) {
+                        for (let w = srcX; w < srcX + srcW; w++) {
+                            data[(h * imageW + w) * 4 + 0] = array[(2 * imageH + h) * imageW + w] * scaleR + biasR;
+                            data[(h * imageW + w) * 4 + 1] = array[(1 * imageH + h) * imageW + w] * scaleG + biasG;
+                            data[(h * imageW + w) * 4 + 2] = array[(0 * imageH + h) * imageW + w] * scaleB + biasB;
+                            data[(h * imageW + w) * 4 + 3] = 255;
+                        }
+                    }
+                    break;
+            }
+            break;
+    }
+    setImageDataToCanvas(new ImageData(data, srcW, srcH), canvas, { srcX, srcY, srcW, srcH, dstX, dstY, dstW, dstH });
 }
 
-/**
- * @module webdnn
- */
-/** Don't Remove This comment block */
-/**
- * Abstract buffer interface. Read/write transactions are regarded as asynchronous operation.
- *
- * @protected
- */
-class Buffer {
-    constructor(byteLength, backed) {
-        this.byteLength = byteLength;
-        this.backed = backed;
-    }
-}
-
-/**
- * @module webdnn
- */
-/** Don't Remove This comment block */
-/**
- * @protected
- */
-class BufferWebGPU extends Buffer {
-    constructor(byteLength) {
-        super(byteLength, 'webgpu');
-        if (byteLength == 0) {
-            byteLength = 4; //0 length buffer causes error
-        }
-        this.buffer = BufferWebGPU.webgpuHandler.createBuffer(new Uint8Array(byteLength));
-        this.bufferView = new Uint8Array(this.buffer.contents);
-    }
-    // async: there may be platforms synchronization is needed before writing
-    write(src, dst_offset) {
-        return __awaiter(this, void 0, void 0, function* () {
-            yield BufferWebGPU.webgpuHandler.sync();
-            let viewSameType = new src.constructor(this.bufferView.buffer);
-            viewSameType.set(src, dst_offset);
-        });
-    }
-    read(dst, src_offset = 0, length) {
-        return __awaiter(this, void 0, void 0, function* () {
-            if (!dst)
-                throw new Error('dst cannot be null');
-            yield BufferWebGPU.webgpuHandler.sync();
-            if (this.byteLength === 0)
-                return;
-            let dstConstructor = dst.constructor;
-            let viewSameType = new dstConstructor(this.bufferView.buffer, this.bufferView.byteOffset + src_offset * dstConstructor.BYTES_PER_ELEMENT, length);
-            dst.set(viewSameType);
-            return;
-        });
-    }
-    static init(webgpuHandler) {
-        this.webgpuHandler = webgpuHandler;
-    }
-    getWriteView(offset, length, type) {
-        let viewSameType = new type(this.bufferView.buffer, this.bufferView.byteOffset + offset * type.BYTES_PER_ELEMENT, length);
-        return viewSameType;
-    }
-    getReadView(offset, length, type) {
-        let viewSameType = new type(this.bufferView.buffer, this.bufferView.byteOffset + offset * type.BYTES_PER_ELEMENT, length);
-        return viewSameType;
-    }
-    syncWriteViews() {
-        return __awaiter(this, void 0, void 0, function* () {
-            // no sync needed
-        });
-    }
-    syncReadViews() {
-        return __awaiter(this, void 0, void 0, function* () {
-            // if the user awaits promise from final kernel execution, this function call is not needed.
-            yield BufferWebGPU.webgpuHandler.sync();
-        });
-    }
-}
-
-/**
- * @module webdnn
- */
-/** Don't Remove This comment block */
-/**
- * @protected
- */
-class WebGPUHandler {
-    constructor() {
-        this.pipelineStates = new Map();
-        if (!IS_WEBGPU_SUPPORTED)
-            throw new Error('This browser does not support WebGPU');
-        let context;
-        try {
-            context = document.createElement('canvas').getContext('webgpu');
-        }
-        catch (err) {
-            throw new Error(`During initializing WebGPURenderingContext, unexpected error is occurred: ${err.message}`);
-        }
-        if (!context)
-            throw new Error('WebGPURenderingContext initialization failed');
-        this.context = context;
-        this.commandQueue = context.createCommandQueue();
-    }
-    createBuffer(arrayBuffer) {
-        return this.context.createBuffer(arrayBuffer);
-    }
-    loadKernel(librarySource, namespace = '') {
-        let library = this.context.createLibrary(librarySource);
-        for (let name of library.functionNames) {
-            let kernelFunction = library.functionWithName(name);
-            let pipelineStates = this.context.createComputePipelineState(kernelFunction);
-            this.pipelineStates.set(namespace + '.' + name, pipelineStates);
-        }
-    }
-    createCommandBuffer() {
-        return this.commandQueue.createCommandBuffer();
-    }
-    getPipelineStateByName(name) {
-        let state = this.pipelineStates.get(name);
-        if (!state) {
-            throw TypeError(`Kernel function "${name}" is not loaded.`);
-        }
-        return state;
-    }
-    executeSinglePipelineState(name, threadgroupsPerGrid, threadsPerThreadgroup, buffers, getCompletedPromise) {
-        let commandBuffer = this.createCommandBuffer();
-        let commandEncoder = commandBuffer.createComputeCommandEncoder();
-        commandEncoder.setComputePipelineState(this.getPipelineStateByName(name));
-        for (let i = 0; i < buffers.length; i++) {
-            let buffer = buffers[i];
-            let wgbuf;
-            if (buffer instanceof BufferWebGPU) {
-                wgbuf = buffer.buffer;
-            }
-            else {
-                // cannot perform (buffer instanceof WebGPUBuffer) currently
-                wgbuf = buffer;
-            }
-            commandEncoder.setBuffer(wgbuf, 0, i);
-        }
-        commandEncoder.dispatch(threadgroupsPerGrid, threadsPerThreadgroup);
-        commandEncoder.endEncoding();
-        let promise = null;
-        if (getCompletedPromise) {
-            promise = commandBuffer.completed;
-        }
-        commandBuffer.commit();
-        return promise;
-    }
-    sync() {
-        return __awaiter(this, void 0, void 0, function* () {
-            let commandBuffer = this.createCommandBuffer();
-            let commandEncoder = commandBuffer.createComputeCommandEncoder();
-            commandEncoder.setComputePipelineState(this.getPipelineStateByName('basic.sync'));
-            commandEncoder.dispatch({
-                width: 1,
-                height: 1,
-                depth: 1
-            }, {
-                width: 1,
-                height: 1,
-                depth: 1
-            });
-            commandEncoder.endEncoding();
-            let promise = commandBuffer.completed;
-            commandBuffer.commit();
-            return promise;
-        });
-    }
-}
-/**
- * Flag whether WebGPU is supported or not
- * @protected
- */
-const IS_WEBGPU_SUPPORTED = 'WebGPURenderingContext' in window && 'WebGPUComputeCommandEncoder' in window;
-
-/**
- * @module webdnn
- */
-/** Don't Remove This comment block */
-/**
- * @private
- */
-const IS_IOS = navigator.userAgent.includes('iPhone');
-/**
- * @protected
- */
-class DescriptorRunnerWebGPU extends DescriptorRunner {
-    //noinspection JSUnusedLocalSymbols
-    constructor(option) {
-        super();
-        this.backendName = 'webgpu';
-    }
-    static checkAvailability() {
-        return IS_WEBGPU_SUPPORTED;
-    }
-    init() {
-        return __awaiter(this, void 0, void 0, function* () {
-            // initialize webgpu, build kernels
-            this.shaderLanguage = 'metal';
-            this.webgpuHandler = new WebGPUHandler();
-            BufferWebGPU.init(this.webgpuHandler);
-            this.initializeBasicKernels();
-        });
-    }
-    initializeBasicKernels() {
-        this.webgpuHandler.loadKernel('kernel void sync(){}', 'basic');
-    }
-    load(directory, progressCallback) {
-        return __awaiter(this, void 0, void 0, function* () {
-            let [descriptor, weightRawArray] = yield Promise.all([
-                webdnnFetch(`${directory}/graph_${this.backendName}.json`, { ignoreCache: this.ignoreCache })
-                    .then(res => res.json()),
-<<<<<<< HEAD
-                webdnnFetch(`${weightDirectory || directory}/weight_${this.backendName}.bin`, { ignoreCache: this.ignoreCache, progressCallback: progressCallback })
-=======
-                webdnnFetch(`${directory}/weight_${this.backendName}.bin`, { ignoreCache: this.ignoreCache })
->>>>>>> a8705602
-                    .then(res => readArrayBufferProgressively(res, progressCallback))
-            ]);
-            yield this.setDescriptor(descriptor);
-            yield this.compile();
-            yield this.initializeStaticBuffer(weightRawArray);
-            yield this.initializeMetaBuffers();
-            yield this.setPlaceholderValue({
-                '__MAX_THREADS_PER_THREADGROUP__': IS_IOS ? 512 : 512
-            });
-            if (this.placeholderContext && this.placeholderContext.isResolved)
-                yield this.initializeDynamicBuffer();
-        });
-    }
-    initializeStaticBuffer(weightRawArray) {
-        return __awaiter(this, void 0, void 0, function* () {
-            if (!this.descriptor)
-                throw Error("GraphDescriptor is not loaded.");
-            let descriptor = this.descriptor;
-            let staticBuffer = new BufferWebGPU(descriptor.memory_layout.static.size * Float32Array.BYTES_PER_ELEMENT);
-            this.staticBuffer = staticBuffer;
-            let decoder = get_weight_decoder(descriptor.weight_encoding);
-            yield staticBuffer.write(yield decoder.decode(new Uint8Array(weightRawArray), descriptor.memory_layout));
-            (yield this.getInputViews())
-                .filter(view => !view.isDynamic)
-                .forEach(view => view.setArrayBuffer(staticBuffer.bufferView.buffer));
-            (yield this.getOutputViews())
-                .filter(view => !view.isDynamic)
-                .forEach(view => view.setArrayBuffer(staticBuffer.bufferView.buffer));
-        });
-    }
-    initializeMetaBuffers() {
-        return __awaiter(this, void 0, void 0, function* () {
-            if (!this.descriptor)
-                throw Error("GraphDescriptor is not loaded.");
-            this.metaBuffers = yield Promise.all(this.descriptor.exec_infos.map((executionInfo) => __awaiter(this, void 0, void 0, function* () {
-                let buffer = new BufferWebGPU(executionInfo.meta_buffer.length * Int32Array.BYTES_PER_ELEMENT);
-                yield buffer.write(new Uint8Array(executionInfo.meta_buffer));
-                return buffer;
-            })));
-        });
-    }
-    initializeDynamicBuffer() {
-        return __awaiter(this, void 0, void 0, function* () {
-            if (!this.descriptor)
-                throw Error("GraphDescriptor is not loaded.");
-            if (!this.placeholderContext)
-                throw Error("PlaceholderContext is not initialized.");
-            let descriptor = this.descriptor;
-            let placeholderContext = this.placeholderContext;
-            let dynamicBufferSize = placeholderContext.resolve(descriptor.memory_layout.dynamic.size);
-            let dynamicBuffer = new BufferWebGPU(dynamicBufferSize * Float32Array.BYTES_PER_ELEMENT);
-            this.dynamicBuffer = dynamicBuffer;
-            (yield this.getInputViews())
-                .filter(view => view.isDynamic)
-                .forEach(view => view.setArrayBuffer(dynamicBuffer.bufferView.buffer));
-            (yield this.getOutputViews())
-                .filter(view => view.isDynamic)
-                .forEach(view => view.setArrayBuffer(dynamicBuffer.bufferView.buffer));
-        });
-    }
-    setDescriptor(descriptor) {
-        return __awaiter(this, void 0, void 0, function* () {
-            this.descriptor = descriptor;
-            //reset all datum depend on old descriptor
-            this.staticBuffer = null;
-            this.dynamicBuffer = null;
-            this.metaBuffers = null;
-            this.placeholderContext = new PlaceholderContext(descriptor.placeholders);
-            this.executionInfos = descriptor.exec_infos;
-        });
-    }
-    compile() {
-        return __awaiter(this, void 0, void 0, function* () {
-            if (!this.descriptor)
-                throw new Error('Descriptor is not loaded');
-            this.webgpuHandler.loadKernel(this.descriptor.kernel_source, 'descriptor');
-        });
-    }
-    setPlaceholderValue(values) {
-        return __awaiter(this, void 0, void 0, function* () {
-            if (!this.placeholderContext)
-                throw new Error('PlaceholderContext is not initialized.');
-            let placeholderContext = this.placeholderContext;
-            placeholderContext.update(values);
-            if (!placeholderContext.isResolved)
-                return;
-            if (!this.descriptor)
-                throw new Error('Descriptor is not loaded');
-            if (!this.metaBuffers)
-                throw new Error('MetaBuffers are not initialized');
-            let descriptor = this.descriptor;
-            let metaBuffers = this.metaBuffers;
-            yield this.initializeDynamicBuffer();
-            // resolve placeholders in execution info
-            this.executionInfos = yield Promise.all(descriptor.exec_infos.map((executionInfo, i) => __awaiter(this, void 0, void 0, function* () {
-                // resolve placeholders in meta buffer
-                let bufferView = new Int32Array(metaBuffers[i].bufferView.buffer);
-                for (let unresolved_value of executionInfo.unresolved_value_list) {
-                    bufferView[unresolved_value.offset] = placeholderContext.resolve(unresolved_value.placeholder);
-                }
-                return placeholderContext.resolve(executionInfo);
-            })));
-        });
-    }
-    getInputViews() {
-        if (this.inputViews)
-            return this.inputViews;
-        if (!this.descriptor)
-            throw new Error('Descriptor is not loaded');
-        if (!this.placeholderContext)
-            throw new Error('PlaceholderContext is not initialized');
-        let descriptor = this.descriptor;
-        let placeholderContext = this.placeholderContext;
-        this.inputViews = descriptor.inputs.map(name => {
-            let allocation = descriptor.memory_layout.static.allocations[name] || descriptor.memory_layout.dynamic.allocations[name];
-            let view = new SymbolicFloat32Array(allocation, placeholderContext);
-            return view;
-        });
-        return this.inputViews;
-    }
-    getOutputViews() {
-        if (this.outputViews)
-            return this.outputViews;
-        if (!this.descriptor)
-            throw new Error('Descriptor is not loaded');
-        if (!this.placeholderContext)
-            throw new Error('PlaceholderContext is not initialized');
-        let descriptor = this.descriptor;
-        let placeholderContext = this.placeholderContext;
-        this.outputViews = descriptor.outputs.map(name => {
-            let allocation = descriptor.memory_layout.static.allocations[name] || descriptor.memory_layout.dynamic.allocations[name];
-            let view = new SymbolicFloat32Array(allocation, placeholderContext);
-            return view;
-        });
-        return this.outputViews;
-    }
-    run() {
-        return __awaiter(this, void 0, void 0, function* () {
-            if (this._running)
-                throw new Error('Calling another run() while running.');
-            if (!this.executionInfos)
-                throw new Error('ExecutionInfos is not loaded');
-            if (!this.inputViews || !this.outputViews)
-                throw new Error('getInputViews and getOutputViews must be called prior to run');
-            if (!this.staticBuffer)
-                throw new Error('StaticBuffer is not initialized');
-            if (!this.dynamicBuffer)
-                throw new Error('DynamicBuffer is not initialized');
-            if (!this.metaBuffers)
-                throw new Error('MetaBuffer is not initialized');
-            if (!this.placeholderContext)
-                throw new Error('PlaceholderContext is not initialized');
-            if (!this.placeholderContext.isResolved)
-                throw new Error(`Not all placeholders are resolved: ${this.placeholderContext}`);
-            let staticBuffer = this.staticBuffer;
-            let dynamicBuffer = this.dynamicBuffer;
-            let metaBuffers = this.metaBuffers;
-            this._running = true;
-            if (DEBUG) {
-                let records = [];
-                let totalElapsedTime = 0;
-                for (let i = 0; i < this.executionInfos.length; i++) {
-                    let exec_info = this.executionInfos[i];
-                    let start = performance.now();
-                    yield this.webgpuHandler.executeSinglePipelineState('descriptor.' + exec_info.entry_func_name, exec_info.threadgroups_per_grid, exec_info.threads_per_thread_group, [staticBuffer, dynamicBuffer, metaBuffers[i]], true);
-                    let elapsedTime = performance.now() - start;
-                    records.push({
-                        'Kernel': exec_info.entry_func_name,
-                        'Elapsed time [ms]': elapsedTime
-                    });
-                    totalElapsedTime += elapsedTime;
-                }
-                let summary = Array.from(Object.values(records.reduce((summary, record) => {
-                    if (!(record['Kernel'] in summary)) {
-                        summary[record['Kernel']] = {
-                            'Kernel': record['Kernel'],
-                            'Count': 0,
-                            'Elapsed time [ms]': 0,
-                        };
-                    }
-                    summary[record['Kernel']]['Count']++;
-                    summary[record['Kernel']]['Elapsed time [ms]'] += record['Elapsed time [ms]'];
-                    return summary;
-                }, {})));
-                summary.forEach(record => record['Ratio [%]'] = (record['Elapsed time [ms]'] / totalElapsedTime).toFixed(2));
-                console.table(records);
-                console.table(summary);
-            }
-            else {
-                let complete_promise = null;
-                for (let i = 0; i < this.executionInfos.length; i++) {
-                    let exec_info = this.executionInfos[i];
-                    let is_last = i == this.executionInfos.length - 1;
-                    complete_promise = this.webgpuHandler.executeSinglePipelineState('descriptor.' + exec_info.entry_func_name, exec_info.threadgroups_per_grid, exec_info.threads_per_thread_group, [staticBuffer, dynamicBuffer, metaBuffers[i]], is_last);
-                }
-                yield complete_promise; //wait to finish final kernel
-            }
-            this._running = false;
-        });
-    }
-}
-
-/**
- * @module webdnn/image
- */
-/** Don't Remove This comment block */
-/**
- * The data order
- */
-var Order;
-(function (Order) {
-    /** `[Channel, Height, Width]` format */
-    Order[Order["CHW"] = 0] = "CHW";
-    /** `[Height, Width, Channel]` format */
-    Order[Order["HWC"] = 1] = "HWC";
-})(Order || (Order = {}));
-/**
- * The color format
- */
-var Color;
-(function (Color) {
-    /** RGB format */
-    Color[Color["RGB"] = 0] = "RGB";
-    /** BGR format */
-    Color[Color["BGR"] = 1] = "BGR";
-})(Color || (Color = {}));
-
-/**
- * @module webdnn/image
- */
-/** Don't Remove This comment block */
-/**
- * Get canvas rendering context and check whether it is nonnull value.
- *
- * @param {CanvasRenderingContext2D} canvas
- * @protected
- */
-function getContext2D(canvas) {
-    let context = canvas.getContext('2d');
-    if (!context)
-        throw Error('CanvasRenderingContext2D initialization failed');
-    return context;
-}
-
-/**
- * @module webdnn/image
- */
-/** Don't Remove This comment block */
-/**
- * @protected
- */
-function getImageDataFromCanvas(canvas, options = {}) {
-    let { srcX = 0, srcY = 0, srcW = canvas.width, srcH = canvas.height, dstX = 0, dstY = 0 } = options;
-    let { dstW = srcW, dstH = srcH } = options;
-    let imageData = getContext2D(canvas).getImageData(srcX, srcY, srcW, srcH);
-    if (dstX !== 0 || dstY !== 0 || srcW !== dstW || srcH !== dstH) {
-        imageData = cropAndResizeImageData(imageData, { dstX, dstY, dstW, dstH });
-    }
-    return imageData;
-}
-/**
- * @protected
- */
-function getImageDataFromDrawable(drawable, options = {}) {
-    let srcW, srcH;
-    if (drawable instanceof HTMLVideoElement) {
-        srcW = drawable.videoWidth;
-        srcH = drawable.videoHeight;
-    }
-    else if (drawable instanceof HTMLImageElement) {
-        srcW = drawable.naturalWidth;
-        srcH = drawable.naturalHeight;
-    }
-    else
-        throw TypeError('Failed to execute "getImageDataFromDrawable(drawable, options)": "drawable" must be an instanceof HTMLVideoElement or HTMLImageElement');
-    let { srcX = 0, srcY = 0, dstX = 0, dstY = 0, dstW = srcW, dstH = srcH } = options;
-    let canvas = document.createElement('canvas');
-    canvas.width = dstX + dstW;
-    canvas.height = dstY + dstH;
-    let context = getContext2D(canvas);
-    context.drawImage(drawable, srcX, srcY, srcW, srcH, dstX, dstY, dstW, dstH);
-    return context.getImageData(0, 0, dstX + dstW, dstY + dstH);
-}
-/**
- * Source rectangle of source image is cropped and then copied into destination rectangle of new image data
- *
- * @param {ImageData} src
- * @param {SourceRect & DestinationRect} options
- * @returns {ImageData}
- * @protected
- */
-function cropAndResizeImageData(src, options = {}) {
-    let { srcX = 0, srcY = 0, srcW = src.width, srcH = src.height, dstX = 0, dstY = 0 } = options;
-    let { dstW = srcW, dstH = srcH } = options;
-    let canvas1 = document.createElement('canvas');
-    canvas1.width = srcW;
-    canvas1.height = srcH;
-    let context1 = getContext2D(canvas1);
-    context1.putImageData(src, -srcX, -srcY);
-    let canvas2 = document.createElement('canvas');
-    canvas2.width = dstX + dstW;
-    canvas2.height = dstY + dstH;
-    let context2 = getContext2D(canvas2);
-    context2.drawImage(canvas1, 0, 0, srcW, srcH, dstX, dstY, dstW, dstH);
-    return context2.getImageData(0, 0, dstX + dstW, dstY + dstH);
-}
-/**
- * Return canvas `ImageData` object with specified scale.
- *
- * @param {HTMLCanvasElement | HTMLVideoElement | HTMLImageElement} image
- * @param [options] Options
- * @param {number} [options.srcX=0] left position of input clipping rect
- * @param {number} [options.srcY=0] top position of input clipping rect
- * @param {number} [options.srcW=canvas.width] width of input clipping rect
- * @param {number} [options.srcH=canvas.height] height of input clipping rect
- * @param {number} [options.dstW=options.srcW] width of output
- * @param {number} [options.dstH=options.srcH] height of output
- * @returns {ImageData}
- * @protected
- */
-function getImageData(image, options = {}) {
-    if (image instanceof HTMLCanvasElement) {
-        return getImageDataFromCanvas(image, options);
-    }
-    else if (image instanceof HTMLVideoElement || image instanceof HTMLImageElement) {
-        return getImageDataFromDrawable(image, options);
-    }
-    else
-        throw TypeError('Failed to execute "getImageData(image, options)": "image" must be an instance of HTMLCanvasElement, HTMLVideoElement, or HTMLImageElement');
-}
-/**
- * @protected
- */
-function setImageDataToCanvas(imageData, canvas, options = {}) {
-    let { srcX = 0, srcY = 0, srcW = imageData.width, srcH = imageData.height, dstX = 0, dstY = 0 } = options;
-    let { dstW = srcW, dstH = srcH } = options;
-    if (srcX !== 0 || srcY !== 0 || srcW !== dstW || srcH !== dstH) {
-        imageData = cropAndResizeImageData(imageData, { srcX, srcY, srcW, srcH, dstW, dstH });
-    }
-    getContext2D(canvas).putImageData(imageData, dstX, dstY);
-}
-
-/**
- * @module webdnn/image
- */
-/** Don't Remove This comment block */
-/**
- * Load image of specified url
- *
- * @param {string} url the image url
- * @returns {Promise<HTMLImageElement>} image element
- */
-function loadImageByUrl(url) {
-    return __awaiter(this, void 0, void 0, function* () {
-        let image = document.createElement('img');
-        return new Promise((resolve, reject) => {
-            image.onload = resolve;
-            image.onerror = reject;
-            image.src = url;
-        })
-            .then(() => image);
-    });
-}
-/* istanbul ignore next */
-/**
- * Load image file selected in `<input type="file">` element.
- *
- * @param {HTMLInputElement} input the `<input type="file">` element
- * @returns {Promise<HTMLImageElement>} image element
- */
-function loadImageFromFileInput(input) {
-    return __awaiter(this, void 0, void 0, function* () {
-        let files = input.files;
-        if (!files || files.length == 0)
-            throw new Error('No file is selected');
-        let url = URL.createObjectURL(files[0]);
-        return loadImageByUrl(url);
-    });
-}
-/* istanbul ignore next */
-/**
- * Load image selected in file picker dialog
- *
- * Currently, web specification not supported the case if the dialog is canceled and no file is selected. In this case,
- * the returned promise will never be resolved.
- *
- * @returns {Promise<HTMLImageElement>} image element
- * @protected
- */
-function loadImageByDialog() {
-    return __awaiter(this, void 0, void 0, function* () {
-        if (navigator.userAgent.match(/Chrome|Firefox/)) {
-            /* OK */
-        }
-        else {
-            throw Error('This browser does not support opening File-Picker-Dialog programmatically.');
-        }
-        let input = document.createElement('input');
-        input.type = 'file';
-        input.accept = 'image/*';
-        return new Promise((resolve) => {
-            input.onchange = () => resolve(loadImageFromFileInput(input));
-            input.click();
-        });
-    });
-}
-
-/**
- * @module webdnn/image
- */
-/** Don't Remove This comment block */
-/**
- * Get image array as `{Float32 or Int32}ArrayBufferView` from ImageData object.
- *
- * @see getImageArrayFromCanvas
- *
- * @param {ImageData} imageData Canvas ImageData object
- * @param [options] Options
- * @param [options.type=Float32Array] Data type of image array. Valid value is `Float32Array` or `Int32Array`.
- * @param {Color} [options.color=Color.RGB] Color order of image array
- * @param {Order} [options.order=Order.HWC] Data order of image array
- * @param {number[]} [options.bias=[0, 0, 0]] Bias value of image data (`ImageData = ImageArray + bias`). This value is
- * parsed based on `options.order`.
- * @returns {ArrayBufferView} buffer with specified type
- * @protected
- */
-function getImageArrayFromImageData(imageData, options = {}) {
-    let { type = Float32Array, color = Color.RGB, order = Order.HWC, bias = [0, 0, 0], scale = [1, 1, 1] } = options;
-    const width = imageData.width;
-    const height = imageData.height;
-    let data = imageData.data;
-    let array = new type(width * height * 3);
-    let biasR, biasG, biasB;
-    let scaleR, scaleG, scaleB;
-    switch (color) {
-        case Color.RGB:
-            [scaleR, scaleG, scaleB] = scale;
-            [biasR, biasG, biasB] = bias;
-            switch (order) {
-                case Order.HWC:
-                    for (let h = 0; h < height; h++) {
-                        for (let w = 0; w < width; w++) {
-                            array[(h * width + w) * 3 + 0] = (data[(h * width + w) * 4 + 0] - biasR) / scaleR;
-                            array[(h * width + w) * 3 + 1] = (data[(h * width + w) * 4 + 1] - biasG) / scaleG;
-                            array[(h * width + w) * 3 + 2] = (data[(h * width + w) * 4 + 2] - biasB) / scaleB;
-                        }
-                    }
-                    break;
-                case Order.CHW:
-                    for (let h = 0; h < height; h++) {
-                        for (let w = 0; w < width; w++) {
-                            array[(0 * height + h) * width + w] = (data[(h * width + w) * 4 + 0] - biasR) / scaleR;
-                            array[(1 * height + h) * width + w] = (data[(h * width + w) * 4 + 1] - biasG) / scaleG;
-                            array[(2 * height + h) * width + w] = (data[(h * width + w) * 4 + 2] - biasB) / scaleB;
-                        }
-                    }
-                    break;
-            }
-            break;
-        case Color.BGR:
-            [biasB, biasG, biasR] = bias;
-            [scaleB, scaleG, scaleR] = scale;
-            switch (order) {
-                case Order.HWC:
-                    for (let h = 0; h < height; h++) {
-                        for (let w = 0; w < width; w++) {
-                            array[(h * width + w) * 3 + 0] = (data[(h * width + w) * 4 + 2] - biasR) / scaleR;
-                            array[(h * width + w) * 3 + 1] = (data[(h * width + w) * 4 + 1] - biasG) / scaleG;
-                            array[(h * width + w) * 3 + 2] = (data[(h * width + w) * 4 + 0] - biasB) / scaleB;
-                        }
-                    }
-                    break;
-                case Order.CHW:
-                    for (let h = 0; h < height; h++) {
-                        for (let w = 0; w < width; w++) {
-                            array[(0 * height + h) * width + w] = (data[(h * width + w) * 4 + 2] - biasR) / scaleR;
-                            array[(1 * height + h) * width + w] = (data[(h * width + w) * 4 + 1] - biasG) / scaleG;
-                            array[(2 * height + h) * width + w] = (data[(h * width + w) * 4 + 0] - biasB) / scaleB;
-                        }
-                    }
-                    break;
-            }
-            break;
-    }
-    return array;
-}
-/**
- * Get image array from canvas element as `{Float32 or Int32}ArrayBufferView`.
- *
- * @example <caption>Get image data into Float32Array</caption>
- *
- * let array = getImageArrayFromCanvas(canvas);
- *
- * @example <caption>Get image data with rescaling to 224x224</caption>
- *
- * let array = getImageArrayFromCanvas(canvas, { dstW: 224, dstH: 224 });
- *
- * @example <caption>Get image data with considering mean image value normalization</caption>
- *
- * let array = getImageArrayFromCanvas(canvas, { bias: [MEAN_B, MEAN_G, MEAN_R], color: BGR });
- *
- * @param {HTMLCanvasElement} canvas Canvas
- * @param [options] Options
- * @param [options.type=Float32Array] Data type of image array. Valid value is `Float32Array` or `Int32Array`.
- * @param {Color} [options.color=Color.RGB] Color order of image array
- * @param {Order} [options.order=Order.HWC] Data order of image array
- * @param {number} [options.srcX=0] left position of input clipping rect
- * @param {number} [options.srcY=0] top position of input clipping rect
- * @param {number} [options.srcW=canvas.width] width of input clipping rect
- * @param {number} [options.srcH=canvas.height] height of input clipping rect
- * @param {number} [options.dstW=canvas.width] width of output
- * @param {number} [options.dstH=canvas.height] height of output
- * @param {number[]} [options.bias=[0, 0, 0]] Bias value of image data (`ImageData = ImageArray + bias`). This value is
- * parsed based on `options.order`.
- * @returns {ImageData} buffer with specified type
- * @protected
- */
-function getImageArrayFromCanvas(canvas, options = {}) {
-    let { type = Float32Array, color = Color.RGB, order = Order.HWC, srcX = 0, srcY = 0, srcW = canvas.width, srcH = canvas.height, dstX = 0, dstY = 0, bias = [0, 0, 0], scale = [1, 1, 1] } = options;
-    let { dstW = srcW, dstH = srcH } = options;
-    let imageData = getImageData(canvas, { srcX, srcY, srcW, srcH, dstX, dstY, dstW, dstH });
-    return getImageArrayFromImageData(imageData, { type, color, order, bias, scale });
-}
-/**
- * Get image array from image element as `{Float32 or Int32}ArrayBufferView`.
- *
- * @example <caption>Get image data into Float32Array</caption>
- *
- * let array = getImageArrayFromCanvas(canvas);
- *
- * @example <caption>Get image data with rescaling to 224x224</caption>
- *
- * let array = getImageArrayFromCanvas(canvas, { dstW: 224, dstH: 224 });
- *
- * @example <caption>Get image data with considering mean image value normalization</caption>
- *
- * let array = getImageArrayFromCanvas(canvas, { bias: [MEAN_B, MEAN_G, MEAN_R], color: BGR });
- *
- * @param {HTMLImageElement|HTMLVideoElement} drawable Image
- * @param [options] Options
- * @param [options.type=Float32Array] Data type of image array. Valid value is `Float32Array` or `Int32Array`.
- * @param {Color} [options.color=Color.RGB] Color order of image array
- * @param {Order} [options.order=Order.HWC] Data order of image array
- * @param {number} [options.srcX=0] left position of input clipping rect
- * @param {number} [options.srcY=0] top position of input clipping rect
- * @param {number} [options.srcW=canvas.width] width of input clipping rect
- * @param {number} [options.srcH=canvas.height] height of input clipping rect
- * @param {number} [options.dstW=canvas.width] width of output
- * @param {number} [options.dstH=canvas.height] height of output
- * @param {number[]} [options.bias=[0, 0, 0]] Bias value of image data (`ImageData = ImageArray + bias`). This value is
- * parsed based on `options.order`.
- * @returns {ImageData} buffer with specified type
- * @protected
- */
-function getImageArrayFromDrawable(drawable, options = {}) {
-    let srcW, srcH;
-    if (drawable instanceof HTMLVideoElement) {
-        srcW = drawable.videoWidth;
-        srcH = drawable.videoHeight;
-    }
-    else if (drawable instanceof HTMLImageElement) {
-        srcW = drawable.naturalWidth;
-        srcH = drawable.naturalHeight;
-    }
-    else if (drawable instanceof HTMLCanvasElement) {
-        return getImageArrayFromCanvas(drawable, options);
-    }
-    else if (drawable instanceof ImageData) {
-        return getImageArrayFromImageData(drawable, options);
-    }
-    else
-        throw TypeError('Failed to execute "getImageDataFromDrawable(drawable, options)": "drawable" must be an instanceof Drawable');
-    let { type = Float32Array, color = Color.RGB, order = Order.HWC, srcX = 0, srcY = 0, dstX = 0, dstY = 0, dstW = srcW, dstH = srcH, bias = [0, 0, 0], scale = [1, 1, 1] } = options;
-    let canvas = document.createElement('canvas');
-    canvas.width = dstX + dstW;
-    canvas.height = dstY + dstH;
-    let context = getContext2D(canvas);
-    context.drawImage(drawable, srcX, srcY, srcW, srcH, dstX, dstY, dstW, dstH);
-    return getImageArrayFromCanvas(canvas, { type, color, order, bias, scale });
-}
-/**
- * Create typed array by packing image data from image source with specified options.
- *
- * First, this method loads specified image resource. The behavior of this method depends on the `image` argument.
- *
- * - If `image` is an instance of `string`, it will be regarded as image url, and this method fetches that url.
- *
- * - If `image` is an instance of `HTMLInputElement`, it will be regarded as file inpu,
- *   and this method loads the selected image file.
- *
- * - Otherwise, `image` will be regarded as drawable object.
- *
- * Then, loaded images are packed into typed array based on `options` argument.
- *
- * - The image is cropped based on [[SourceRect|`{srcX, srcY, srcW, srcH}`]].
- *   As default, entire image is used.
- *
- * - The image is resized and translated into [[DestinationRect|`{dstX, dstY, dstW, dstH}`]].
- *   As default, no resize and translation is performed.
- *
- * - [[ImageArrayOption.type|`options.type`]] is the type of packed typed array. As default, Float32Array is used.
- *
- * - [[ImageArrayOption.type|`options.color`]] is the color format of packed typed array. As default, [[Color.RGB|`RGB`]] is used.
- *
- * - [[ImageArrayOption.type|`options.order`]] is the data order of packed typed array. As default, [[Order.HWC|`HWC`]] is used.
- *
- * - [[ImageArrayOption.bias|`options.bias`]] is the bias value.
- *   If specified, this method **subtracts** this value from original pixel value.
- *
- * - [[ImageArrayOption.scale|`options.scale`]] is the scale value. If specified, original pixel values are **divided** by this value.
- *   [[ImageArrayOption.scale|`options.scale`]] and [[ImageArrayOption.bias|`options.bias`]] is used for converting pixel value `x` and
- *   packed value `y` as follows:
- *
- *   - `y = (x - bias) / scale`
- *   - `x= y * scale + bias`
- *
- * ### Examples
- *
- * - Load image of specified url
- *
- *   ```ts
- *   let image = await WebDNN.Image.load('./cat.png');
- *   ```
- *
- * - Load image selected in file input and resize it into 224 x 224
- *
- *   ```ts
- *   let input = document.querySelector('input[type=file]');
- *   let image = await WebDNN.Image.load(input, { dstW: 224, dstH: 224 });
- *   ```
- *
- * - Load image data from canvas, normalize it into range `[-1, 1)`. In this case, normalized value `y` can be
- *   calculated from pixel value `x` as follows: `y = (x - 128) / 128`.
- *
- *   ```ts
- *   let canvas = document.getElementsByTagName('canvas')[0];
- *   let image = await WebDNN.Image.load(canvas, { bias: [128, 128, 128], scale: [128, 128, 128] });
- *   ```
- *
- * @param image please see above descriptions
- * @param options please see above descriptions.
- * @returns Created typed array
- */
-function getImageArray(image, options = {}) {
-    return __awaiter(this, void 0, void 0, function* () {
-        if (typeof image === 'string') {
-            return getImageArrayFromDrawable(yield loadImageByUrl(image), options);
-        }
-        else if (image instanceof HTMLInputElement) {
-            return getImageArrayFromDrawable(yield loadImageFromFileInput(image), options);
-        }
-        else if (image instanceof HTMLCanvasElement) {
-            return getImageArrayFromCanvas(image, options);
-        }
-        else if (image instanceof HTMLImageElement || image instanceof HTMLVideoElement) {
-            return getImageArrayFromDrawable(image, options);
-            // FIXME: This feature is not supported for all web browsers.
-            // } else if (image === null) {
-            //     return getImageArrayFromDrawable(await loadImageByDialog(), options);
-        }
-        else
-            throw TypeError('Failed to execute "getImageData(image, options)": "image" must be an instance of string,' +
-                ' HTMLInputElement, HTMLCanvasElement, HTMLImageElement, or HTMLVideoElement object');
-    });
-}
-/**
- * Set image array data into canvas.
- *
- * ### Examples
- *
- * - Show DNN model's result
- *
- *   ```ts
- *   let runner = await WebDNN.load('./model');
- *   let output = runner.getOutputViews()[0];
- *
- *   await runner.run();
- *
- *   WebDNN.Image.setImageArrayToCanvas(output.toActual(), 256, 256, document.getElementById('canvas'))
- *   ```
- *
- * - Generally image generation model's result contains noise pixel at their edge because of convolution's padding.
- *   In follow example, these noise are cut off.
- *
- *   ```ts
- *   WebDNN.Image.setImageArrayToCanvas(output, 256, 256, canvas, {
- *      srcX: 16, srcY: 16, srcH: 256-16*2, srcW: 256-16*2, // Discard both ends 16px
- *      dstW: 256, dstH: 256  // Resize cropped image into original output size.
- *   });
- *   ```
- *
- * @param array array which contains image data
- * @param imageW width of image
- * @param imageH height of image. The length of `array` must be `imageW * imageH * (# of channels)`
- * @param canvas destination canvas
- * @param options please see above descriptions and descriptions in [[webdnn/image.getImageArray|getImageArray()]].
- */
-function setImageArrayToCanvas(array, imageW, imageH, canvas, options = {}) {
-    let { color = Color.RGB, order = Order.HWC, srcX = 0, srcY = 0, srcW = imageW, srcH = imageH, dstX = 0, dstY = 0, dstW = canvas.width, dstH = canvas.height, bias = [0, 0, 0], scale = [1, 1, 1] } = options;
-    let data = new Uint8ClampedArray(srcW * srcH * 4);
-    let biasR, biasG, biasB;
-    let scaleR, scaleG, scaleB;
-    switch (color) {
-        case Color.RGB:
-            [biasR, biasG, biasB] = bias;
-            [scaleR, scaleG, scaleB] = scale;
-            switch (order) {
-                case Order.HWC:
-                    for (let h = srcY; h < srcY + srcH; h++) {
-                        for (let w = srcX; w < srcX + srcW; w++) {
-                            data[(h * imageW + w) * 4 + 0] = array[(h * imageW + w) * 3 + 0] * scaleR + biasR;
-                            data[(h * imageW + w) * 4 + 1] = array[(h * imageW + w) * 3 + 1] * scaleG + biasG;
-                            data[(h * imageW + w) * 4 + 2] = array[(h * imageW + w) * 3 + 2] * scaleB + biasB;
-                            data[(h * imageW + w) * 4 + 3] = 255;
-                        }
-                    }
-                    break;
-                case Order.CHW:
-                    for (let h = srcY; h < srcY + srcH; h++) {
-                        for (let w = srcX; w < srcX + srcW; w++) {
-                            data[(h * imageW + w) * 4 + 0] = array[(0 * imageH + h) * imageW + w] * scaleR + biasR;
-                            data[(h * imageW + w) * 4 + 1] = array[(1 * imageH + h) * imageW + w] * scaleG + biasG;
-                            data[(h * imageW + w) * 4 + 2] = array[(2 * imageH + h) * imageW + w] * scaleB + biasB;
-                            data[(h * imageW + w) * 4 + 3] = 255;
-                        }
-                    }
-                    break;
-            }
-            break;
-        case Color.BGR:
-            [biasB, biasG, biasR] = bias;
-            [scaleB, scaleG, scaleR] = scale;
-            switch (order) {
-                case Order.HWC:
-                    for (let h = srcY; h < srcY + srcH; h++) {
-                        for (let w = srcX; w < srcX + srcW; w++) {
-                            data[(h * imageW + w) * 4 + 0] = array[(h * imageW + w) * 3 + 2] * scaleR + biasR;
-                            data[(h * imageW + w) * 4 + 1] = array[(h * imageW + w) * 3 + 1] * scaleG + biasG;
-                            data[(h * imageW + w) * 4 + 2] = array[(h * imageW + w) * 3 + 0] * scaleB + biasB;
-                            data[(h * imageW + w) * 4 + 3] = 255;
-                        }
-                    }
-                    break;
-                case Order.CHW:
-                    for (let h = srcY; h < srcY + srcH; h++) {
-                        for (let w = srcX; w < srcX + srcW; w++) {
-                            data[(h * imageW + w) * 4 + 0] = array[(2 * imageH + h) * imageW + w] * scaleR + biasR;
-                            data[(h * imageW + w) * 4 + 1] = array[(1 * imageH + h) * imageW + w] * scaleG + biasG;
-                            data[(h * imageW + w) * 4 + 2] = array[(0 * imageH + h) * imageW + w] * scaleB + biasB;
-                            data[(h * imageW + w) * 4 + 3] = 255;
-                        }
-                    }
-                    break;
-            }
-            break;
-    }
-    setImageDataToCanvas(new ImageData(data, srcW, srcH), canvas, { srcX, srcY, srcW, srcH, dstX, dstY, dstW, dstH });
-}
-
-/**
- * @module webdnn/image
- * @preferred
- *
- * Module `WebDNN.Image` provides basic image processing operations like follows.
- *
- * - Load image by various way (File picker dialog, url string, canvas, video, etc.)
- * - Pack image data into TypedArray
- * - Crop and resize.
- * - Show result on canvas element
- *
- */
-/** Don't Remove This comment block */
-// export * from "./image/canvas" // internal API
-
+/**
+ * @module webdnn/image
+ * @preferred
+ *
+ * Module `WebDNN.Image` provides basic image processing operations like follows.
+ *
+ * - Load image by various way (File picker dialog, url string, canvas, video, etc.)
+ * - Pack image data into TypedArray
+ * - Crop and resize.
+ * - Show result on canvas element
+ *
+ */
+/** Don't Remove This comment block */
+// export * from "./image/canvas" // internal API
+
 
 
 var image = Object.freeze({
@@ -1978,115 +1923,115 @@
 	loadImageByDialog: loadImageByDialog
 });
 
-/**
- * @module webdnn/math
- */
-/** Don't Remove This comment block */
-/**
-* Return indices of the top-K largest elements.
-* This implementation is not stable sort.
-*
-* @param {number[]|Float32Array|Int32Array} arr array
-* @param {number} k number of indices
-* @returns {number[]} indices of top-K largest samples
-*/
-function argmax(arr, k = 1) {
-    // Top-k Quicksort
-    arr = arr.slice();
-    let stack = [[0, arr.length]];
-    let workspace = [];
-    for (let i = 0; i < arr.length; i++)
-        workspace[i] = i;
-    while (stack.length > 0) {
-        let [from, to] = stack.pop(), pivot = arr[to - 1], left = from, right = to - 2, tmp;
-        if (from >= to - 1)
-            continue;
-        while (true) {
-            while (arr[left] > pivot && left <= right)
-                left++;
-            while (arr[right] <= pivot && left <= right)
-                right--;
-            if (left >= right)
-                break;
-            tmp = arr[left];
-            arr[left] = arr[right];
-            arr[right] = tmp;
-            tmp = workspace[left];
-            workspace[left] = workspace[right];
-            workspace[right] = tmp;
-        }
-        arr[to - 1] = arr[left];
-        arr[left] = pivot;
-        tmp = workspace[to - 1];
-        workspace[to - 1] = workspace[left];
-        workspace[left] = tmp;
-        // If partial segment contains top-K elements, append it into stack
-        stack.push([from, left]); // left (=larger) segment always contains top-K elements
-        if (left + 1 < k)
-            stack.push([left + 1, to]);
-    }
-    let result = [];
-    for (let i = 0; i < k; i++)
-        result.push(workspace[i]);
-    return result;
+/**
+ * @module webdnn/math
+ */
+/** Don't Remove This comment block */
+/**
+* Return indices of the top-K largest elements.
+* This implementation is not stable sort.
+*
+* @param {number[]|Float32Array|Int32Array} arr array
+* @param {number} k number of indices
+* @returns {number[]} indices of top-K largest samples
+*/
+function argmax(arr, k = 1) {
+    // Top-k Quicksort
+    arr = arr.slice();
+    let stack = [[0, arr.length]];
+    let workspace = [];
+    for (let i = 0; i < arr.length; i++)
+        workspace[i] = i;
+    while (stack.length > 0) {
+        let [from, to] = stack.pop(), pivot = arr[to - 1], left = from, right = to - 2, tmp;
+        if (from >= to - 1)
+            continue;
+        while (true) {
+            while (arr[left] > pivot && left <= right)
+                left++;
+            while (arr[right] <= pivot && left <= right)
+                right--;
+            if (left >= right)
+                break;
+            tmp = arr[left];
+            arr[left] = arr[right];
+            arr[right] = tmp;
+            tmp = workspace[left];
+            workspace[left] = workspace[right];
+            workspace[right] = tmp;
+        }
+        arr[to - 1] = arr[left];
+        arr[left] = pivot;
+        tmp = workspace[to - 1];
+        workspace[to - 1] = workspace[left];
+        workspace[left] = tmp;
+        // If partial segment contains top-K elements, append it into stack
+        stack.push([from, left]); // left (=larger) segment always contains top-K elements
+        if (left + 1 < k)
+            stack.push([left + 1, to]);
+    }
+    let result = [];
+    for (let i = 0; i < k; i++)
+        result.push(workspace[i]);
+    return result;
+}
+/**
+ * Return indices of the top-K smallest elements.
+ * This implementation is not stable sort.
+ *
+ * @param {number[]|Float32Array|Int32Array} arr array
+ * @param {number} k number of indices
+ * @returns {number[]} indices of top-K smallest samples
+ */
+function argmin(arr, k = 1) {
+    // Top-k Quicksort
+    arr = arr.slice();
+    let stack = [[0, arr.length]];
+    let workspace = [];
+    for (let i = 0; i < arr.length; i++)
+        workspace[i] = i;
+    while (stack.length > 0) {
+        let [from, to] = stack.pop(), pivot = arr[to - 1], left = from, right = to - 2, tmp;
+        if (from >= to - 1)
+            continue;
+        while (true) {
+            while (arr[left] < pivot && left <= right)
+                left++;
+            while (arr[right] >= pivot && left <= right)
+                right--;
+            if (left >= right)
+                break;
+            tmp = arr[left];
+            arr[left] = arr[right];
+            arr[right] = tmp;
+            tmp = workspace[left];
+            workspace[left] = workspace[right];
+            workspace[right] = tmp;
+        }
+        arr[to - 1] = arr[left];
+        arr[left] = pivot;
+        tmp = workspace[to - 1];
+        workspace[to - 1] = workspace[left];
+        workspace[left] = tmp;
+        // If partial segment contains top-K elements, append it into stack
+        stack.push([from, left]); // left (=larger) segment always contains top-K elements
+        if (left + 1 < k)
+            stack.push([left + 1, to]);
+    }
+    let result = [];
+    for (let i = 0; i < k; i++)
+        result.push(workspace[i]);
+    return result;
 }
-/**
- * Return indices of the top-K smallest elements.
- * This implementation is not stable sort.
- *
- * @param {number[]|Float32Array|Int32Array} arr array
- * @param {number} k number of indices
- * @returns {number[]} indices of top-K smallest samples
- */
-function argmin(arr, k = 1) {
-    // Top-k Quicksort
-    arr = arr.slice();
-    let stack = [[0, arr.length]];
-    let workspace = [];
-    for (let i = 0; i < arr.length; i++)
-        workspace[i] = i;
-    while (stack.length > 0) {
-        let [from, to] = stack.pop(), pivot = arr[to - 1], left = from, right = to - 2, tmp;
-        if (from >= to - 1)
-            continue;
-        while (true) {
-            while (arr[left] < pivot && left <= right)
-                left++;
-            while (arr[right] >= pivot && left <= right)
-                right--;
-            if (left >= right)
-                break;
-            tmp = arr[left];
-            arr[left] = arr[right];
-            arr[right] = tmp;
-            tmp = workspace[left];
-            workspace[left] = workspace[right];
-            workspace[right] = tmp;
-        }
-        arr[to - 1] = arr[left];
-        arr[left] = pivot;
-        tmp = workspace[to - 1];
-        workspace[to - 1] = workspace[left];
-        workspace[left] = tmp;
-        // If partial segment contains top-K elements, append it into stack
-        stack.push([from, left]); // left (=larger) segment always contains top-K elements
-        if (left + 1 < k)
-            stack.push([left + 1, to]);
-    }
-    let result = [];
-    for (let i = 0; i < k; i++)
-        result.push(workspace[i]);
-    return result;
-}
-
-/**
- * @module webdnn/math
- * @preferred
- *
- * Module `WebDNN.Math` provides basic mathematics operations for pre/post-processing.
- */
-/** Don't Remove This comment block */
-
+
+/**
+ * @module webdnn/math
+ * @preferred
+ *
+ * Module `WebDNN.Math` provides basic mathematics operations for pre/post-processing.
+ */
+/** Don't Remove This comment block */
+
 
 
 var math = Object.freeze({
@@ -2094,128 +2039,128 @@
 	argmin: argmin
 });
 
-/**
- * DEBUG flag for developing WebDNN
- * @private
- */
-let DEBUG = false;
-/**
- * Backend constructor map
- * @private
- */
-const descriptorRunners = {
-    webgpu: DescriptorRunnerWebGPU,
-    webassembly: DescriptorRunnerWebassembly,
-    fallback: DescriptorRunnerFallback
-};
-/**
- * Check each computing backend is available or not in this browser.
- * The result will be returned as [[BackendAvailability|`BackendAvailability`]] structure.
- *
- * @returns backend availability
- */
-function getBackendAvailability() {
-    let status = {
-        'webgpu': descriptorRunners['webgpu'].checkAvailability(),
-        'webassembly': descriptorRunners['webassembly'].checkAvailability(),
-        'fallback': descriptorRunners['fallback'].checkAvailability(),
-    };
-    let order = ['webgpu', 'webassembly', 'fallback'].filter(backend => status[backend]);
-    return {
-        status: status,
-        defaultOrder: order
-    };
-}
-/**
- * Initialize specified backend
- * @private
- */
-function initBackend(backendName, option) {
-    return __awaiter(this, void 0, void 0, function* () {
-        if (!(backendName in descriptorRunners))
-            throw new Error(`Unknown backend: "${backendName}"`);
-        let runner;
-        try {
-            runner = new descriptorRunners[backendName](option);
-            yield runner.init();
-        }
-        catch (ex) {
-            console.warn(`Failed to initialize ${backendName} backend: ${ex}`);
-            return null;
-        }
-        return runner;
-    });
-}
-/**
- * Initialize descriptor runner. This function performs follow things.
- *
- * 1. Try to initialize computing backend. WebDNN will try to initialize each backend in order of
- *    the result of [[getBackendAvailability|`getBackendAvailability`]].
- *    If you want to modify this order, specify [[InitOption.backendOrder|`initOption.backendOrder`]] option.
- *
- * 2. Load model data based on initialized backend. Generally, DNN binary data is very large and it takes long time to load.
- *    [[InitOption.progressCallback|`initOption.progressCallback`]] option provides the progress status of loading.
- *
- * ### Examples
- *
- * - Basic usage
- *
- *   ```js
- *   let runner = await WebDNN.load('./model');
- *   ```
- *
- * - With `initOption.progressCallback` option
- *
- *   ```js
- *   let runner = await WebDNN.load('./model', {
- *       progressCallback: (loaded, total) => console.log(`${ (loaded/total*100).toFixed(1) }% Loaded`);
- *   });
- *   ```
- *
- * @param directory URL of directory that contains graph descriptor files (e.g. graph_webgpu.json)
- * @param initOption Initialize option
- * @return DescriptorRunner instance, which is the interface to input/output data and run the model.
- */
-function load(directory, initOption = {}) {
-    return __awaiter(this, void 0, void 0, function* () {
-        let backendOrder = initOption.backendOrder;
-        if (!backendOrder) {
-            backendOrder = ['webgpu', 'webassembly'];
-        }
-        else if (typeof backendOrder === 'string') {
-            backendOrder = [backendOrder];
-        }
-        backendOrder = backendOrder.slice();
-        if (backendOrder.indexOf('fallback') === -1)
-            backendOrder.concat(['fallback']);
-        registerTransformUrlDelegate((url) => {
-            if (initOption.weightDirectory) {
-                if ((/\.bin/).test(url)) {
-                    url = url.replace(directory, initOption.weightDirectory);
-                }
-            }
-            if (initOption.transformUrlDelegate) {
-                url = initOption.transformUrlDelegate(url);
-            }
-            return url;
-        });
-        let backendOptions = initOption.backendOptions || {};
-        while (backendOrder.length > 0) {
-            let backendName = backendOrder.shift();
-            let runner = yield initBackend(backendName, backendOptions[backendName]);
-            if (!runner)
-                continue;
-            runner.ignoreCache = Boolean(initOption.ignoreCache);
-            try {
-                yield runner.load(directory, initOption.progressCallback);
-            }
-            catch (ex) {
-                console.warn(`Model loading failed for ${backendName} backend. Trying next backend: ${ex.message}`);
-            }
-            return runner;
-        }
-        throw new Error('No backend is available');
-    });
+/**
+ * DEBUG flag for developing WebDNN
+ * @private
+ */
+let DEBUG = false;
+/**
+ * Backend constructor map
+ * @private
+ */
+const descriptorRunners = {
+    webgpu: DescriptorRunnerWebGPU,
+    webassembly: DescriptorRunnerWebassembly,
+    fallback: DescriptorRunnerFallback
+};
+/**
+ * Check each computing backend is available or not in this browser.
+ * The result will be returned as [[BackendAvailability|`BackendAvailability`]] structure.
+ *
+ * @returns backend availability
+ */
+function getBackendAvailability() {
+    let status = {
+        'webgpu': descriptorRunners['webgpu'].checkAvailability(),
+        'webassembly': descriptorRunners['webassembly'].checkAvailability(),
+        'fallback': descriptorRunners['fallback'].checkAvailability(),
+    };
+    let order = ['webgpu', 'webassembly', 'fallback'].filter(backend => status[backend]);
+    return {
+        status: status,
+        defaultOrder: order
+    };
+}
+/**
+ * Initialize specified backend
+ * @private
+ */
+function initBackend(backendName, option) {
+    return __awaiter(this, void 0, void 0, function* () {
+        if (!(backendName in descriptorRunners))
+            throw new Error(`Unknown backend: "${backendName}"`);
+        let runner;
+        try {
+            runner = new descriptorRunners[backendName](option);
+            yield runner.init();
+        }
+        catch (ex) {
+            console.warn(`Failed to initialize ${backendName} backend: ${ex}`);
+            return null;
+        }
+        return runner;
+    });
+}
+/**
+ * Initialize descriptor runner. This function performs follow things.
+ *
+ * 1. Try to initialize computing backend. WebDNN will try to initialize each backend in order of
+ *    the result of [[getBackendAvailability|`getBackendAvailability`]].
+ *    If you want to modify this order, specify [[InitOption.backendOrder|`initOption.backendOrder`]] option.
+ *
+ * 2. Load model data based on initialized backend. Generally, DNN binary data is very large and it takes long time to load.
+ *    [[InitOption.progressCallback|`initOption.progressCallback`]] option provides the progress status of loading.
+ *
+ * ### Examples
+ *
+ * - Basic usage
+ *
+ *   ```js
+ *   let runner = await WebDNN.load('./model');
+ *   ```
+ *
+ * - With `initOption.progressCallback` option
+ *
+ *   ```js
+ *   let runner = await WebDNN.load('./model', {
+ *       progressCallback: (loaded, total) => console.log(`${ (loaded/total*100).toFixed(1) }% Loaded`);
+ *   });
+ *   ```
+ *
+ * @param directory URL of directory that contains graph descriptor files (e.g. graph_webgpu.json)
+ * @param initOption Initialize option
+ * @return DescriptorRunner instance, which is the interface to input/output data and run the model.
+ */
+function load(directory, initOption = {}) {
+    return __awaiter(this, void 0, void 0, function* () {
+        let backendOrder = initOption.backendOrder;
+        if (!backendOrder) {
+            backendOrder = ['webgpu', 'webassembly'];
+        }
+        else if (typeof backendOrder === 'string') {
+            backendOrder = [backendOrder];
+        }
+        backendOrder = backendOrder.slice();
+        if (backendOrder.indexOf('fallback') === -1)
+            backendOrder.concat(['fallback']);
+        registerTransformUrlDelegate((url) => {
+            if (initOption.weightDirectory) {
+                if ((/\.bin/).test(url)) {
+                    url = url.replace(directory, initOption.weightDirectory);
+                }
+            }
+            if (initOption.transformUrlDelegate) {
+                url = initOption.transformUrlDelegate(url);
+            }
+            return url;
+        });
+        let backendOptions = initOption.backendOptions || {};
+        while (backendOrder.length > 0) {
+            let backendName = backendOrder.shift();
+            let runner = yield initBackend(backendName, backendOptions[backendName]);
+            if (!runner)
+                continue;
+            runner.ignoreCache = Boolean(initOption.ignoreCache);
+            try {
+                yield runner.load(directory, initOption.progressCallback);
+            }
+            catch (ex) {
+                console.warn(`Model loading failed for ${backendName} backend. Trying next backend: ${ex.message}`);
+            }
+            return runner;
+        }
+        throw new Error('No backend is available');
+    });
 }
 
 exports.DEBUG = DEBUG;
